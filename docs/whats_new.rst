--- conflicted
+++ resolved
@@ -3,11 +3,8 @@
 
 Discover notable new features and improvements in each release
 
-<<<<<<< HEAD
 .. include::  whats_new/v0-9-0.rst
-=======
 .. include::  whats_new/v0-8-3.rst
->>>>>>> bf94668e
 .. include::  whats_new/v0-8-2.rst
 .. include::  whats_new/v0-8-1.rst
 .. include::  whats_new/v0-8-0-001.rst
