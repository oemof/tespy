v0.9.4 - under development
++++++++++++++++++++++++++

API Changes
###########
- The specification of units via the :code:`Network` class instance is
  deprecated and will be removed with the next major release. Use the new
  :code:`Units` class from the `tespy.units` module instead. It also includes
  units for all component properties:

  .. code-block::

      >>> from tespy.networks import Network
      >>> from tespy.components import (
      ...     Source, Sink, Turbine, SimpleHeatExchanger, PowerSink, Generator
      ... )
      >>> from tespy.connections import Connection, PowerConnection
      >>> nw = Network(iterinfo=False)
      >>> nw.units.set_default_units(**{
      ...     "pressure": "bar",
      ...     "temperature": "degC",
      ...     "temperature_difference": "delta_degC",
      ...     "power": "MW",
      ...     "heat": "hp",
      ...     "efficiency": "%"
      ... })
      >>> source = Source("source")
      >>> heater = SimpleHeatExchanger("heater")
      >>> turbine = Turbine("turbine")
      >>> sink = Sink("sink")
      >>> generator = Generator("generator")
      >>> grid = PowerSink("grid")
      >>> c1 = Connection(source, "out1", heater, "in1", label="c1")
      >>> c2 = Connection(heater, "out1", turbine, "in1", label="c2")
      >>> c3 = Connection(turbine, "out1", sink, "in1", label="c3")
      >>> e1 = PowerConnection(turbine, "power", generator, "power_in", label="e1")
      >>> e2 = PowerConnection(generator, "power_out", grid, "power", label="e2")
      >>> nw.add_conns(c1, c2, c3, e1, e2)

  Parameter specifications come with the specified units.

  .. code-block::

      >>> c1.set_attr(fluid={"water": 1}, T=25, p=100)  # degC and bar
      >>> c2.set_attr(T=600)  # degC
      >>> c3.set_attr(p=5)  # bar
      >>> e2.set_attr(E=10)  # MW
      >>> heater.set_attr(dp=5)  # pressure drop -> bar
      >>> generator.set_attr(eta=97)  # efficiency
      >>> turbine.set_attr(eta_s=85)  # efficiency
      >>> nw.solve("design")

  It is even possible to specify a custom unit for a single parameter:

  .. code-block::

      >>> Q = nw.units.ureg.Quantity
      >>> heater.set_attr(dp=Q(20, "psi"))  # set pressure drop with in psi
      >>> nw.solve("design")
      >>> round(c2.p.val_with_unit, 4)  # retrieve pint.Quantity
      <Quantity(98.621, 'bar')>
      >>> round(turbine.P.val, 2)  # val still only retrieves number, but in specified default unit
      -10.31
      >>> round(heater.dp.val, 1)  # individually assign units are retained
      20.0

  If you want to make use of the unit conversion capabilities yourself for
  custom components and their attributes, then you have to provide the
  :code:`quantity` information to the respective parameter. For more
  information on this, please check the
  :ref:`respective section <tespy_components_custom_components_label>` in the
  docs.

- In the back-end of the :code:`tespy.components` you have to adjust the
  access to internal component property values. Previously, these were accessed
  through the :code:`val` property of the respective object, e.g.

  - turbine efficiency: :code:`turbine.eta_s.val`

  .. code-block:: python

      return (
          -(outl.h.val_SI - inl.h.val_SI)
          + (
              isentropic(
                  inl.p.val_SI,
                  inl.h.val_SI,
                  outl.p.val_SI,
                  inl.fluid_data,
                  inl.mixing_rule,
                  T0=inl.T.val_SI
              )
              - inl.h.val_SI
          ) * self.eta_s.val_SI
      )

  With the introduction of units for all component parameters, these should now
  exclusively be accessed with the :code:`val_SI` property, which also aligns
  the API with the :code:`Connection` class API, e.g.:

  - turbine efficiency: :code:`turbine.eta_s.val_SI`

  .. code-block:: python

      return (
          -(outl.h.val_SI - inl.h.val_SI)
          + (
              isentropic(
                  inl.p.val_SI,
                  inl.h.val_SI,
                  outl.p.val_SI,
                  inl.fluid_data,
                  inl.mixing_rule,
                  T0=inl.T.val_SI
              )
              - inl.h.val_SI
          ) * self.eta_s.val
      )


  The old way of access may still work if you are exclusively using SI units in
  your models, but may have unexpected side-effects.

New Features
############
- A new component :code:`Node` is available. The component combines the
  :code:`Splitter` and :code:`Merge` component in a single one, meaning you can
  connect multiple inlets and multiple outlets at the same time. The pressure
  is forced equal for all connections, the enthalpy and fluid composition will
  be equal for all of the outlets and based on the incoming fluids' states
  (`PR #733 <https://github.com/oemof/tespy/pull/733>`__).
<<<<<<< HEAD
- TESPy now integrates `pint <https://pint.readthedocs.io/>`__ for unit
  conversions. With this change, you can now also specify units for the missing
  connection parameters

  - quality: :code:`x`,
  - temperature differences: :code:`Td_bp` and
  - power/heat :code:`E` for :code:`PowerConnections`

  as well as all component parameters. For an example on how to work with the
  new units, please check :ref:`this section <TODOADDSECTIONLABEL>`
  (`PR #743 <https://github.com/oemof/tespy/pull/743>`__).
=======
- A new component :code:`PolynomialCompressor` is available. The component
  uses `EN 12900` type polynomial coefficients to calculate isentropic and
  volumetric efficiencies, and can take dissipative heat loss into
  consideration. Displacement in offdesign conditions can be calculated based
  on variable rpm of the compressor. For an extensive example please check the
  docstrings of this component
  (`PR #741 <https://github.com/oemof/tespy/pull/741>`__).
>>>>>>> de444913

Other Changes
#############
- A few broken internal links have been fixed in the documentation
  (`PR #735 <https://github.com/oemof/tespy/pull/735>`).
- An error is raised, when a Subsystem calls its :code:`add_conns` method and
  the label of the to be added connection is already existing inside the
  Subsystem (`PR #745 <https://github.com/oemof/tespy/pull/745>`).
- For pure fluids in two-phase at the state of :code:`p=p` and :code:`T=T0`
  the splitting of exergy was broken, because the enthalpy :code:`h(p=p, T=T0)`
  cannot be calculated. Instead :code:`ex_therm` is assigned :code:`0.0` in
  this case (`PR #738 <https://github.com/oemof/tespy/pull/738>`__).

Contributors
############
- Francesco Witte (`@fwitte <https://github.com/fwitte>`__)<|MERGE_RESOLUTION|>--- conflicted
+++ resolved
@@ -129,7 +129,6 @@
   is forced equal for all connections, the enthalpy and fluid composition will
   be equal for all of the outlets and based on the incoming fluids' states
   (`PR #733 <https://github.com/oemof/tespy/pull/733>`__).
-<<<<<<< HEAD
 - TESPy now integrates `pint <https://pint.readthedocs.io/>`__ for unit
   conversions. With this change, you can now also specify units for the missing
   connection parameters
@@ -141,7 +140,6 @@
   as well as all component parameters. For an example on how to work with the
   new units, please check :ref:`this section <TODOADDSECTIONLABEL>`
   (`PR #743 <https://github.com/oemof/tespy/pull/743>`__).
-=======
 - A new component :code:`PolynomialCompressor` is available. The component
   uses `EN 12900` type polynomial coefficients to calculate isentropic and
   volumetric efficiencies, and can take dissipative heat loss into
@@ -149,7 +147,6 @@
   on variable rpm of the compressor. For an extensive example please check the
   docstrings of this component
   (`PR #741 <https://github.com/oemof/tespy/pull/741>`__).
->>>>>>> de444913
 
 Other Changes
 #############
