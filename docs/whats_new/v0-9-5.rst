--- conflicted
+++ resolved
@@ -16,16 +16,13 @@
   (`PR #755 <https://github.com/oemof/tespy/pull/755>`__).
 - Fix a couple of broken internal links
   (`PR #757 <https://github.com/oemof/tespy/pull/757>`__).
-<<<<<<< HEAD
 - Immediately check temperature difference unit compatibility when specifying
   via :code:`set_defaults`
   (`PR #764 <https://github.com/oemof/tespy/pull/764>`__).
-=======
 - Make a modification to the :code:`_calc_td_log` method of
   :code:`SimpleHeatExchanger` classes to enable simulations with tiny
   temperature difference between fluid outlet and ambient temperature
   (`PR #761 <https://github.com/oemof/tespy/pull/761>`__).
->>>>>>> c1af4789
 
 Contributors
 ############
