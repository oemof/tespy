--- conflicted
+++ resolved
@@ -3,12 +3,10 @@
 
 New Features
 ############
-<<<<<<< HEAD
 - A partload UA modification is available for the
   :code:`MovingBoundaryHeatExchanger` class implementing the equation described
   in :cite:`cecchinato2010`
   (`PR #752 <https://github.com/oemof/tespy/pull/752>`__).
-=======
 - There is a method to automatically extract all states and processes within a
   cycle to be passed to `fluprodia <https://fluprodia.readthedocs.io>`__. You
   can import the :code:`get_plotting_data` from the :code:`tespy.tools` module
@@ -129,7 +127,6 @@
   :code:`Network.print_results()` method. This was not intended and removed
   again. On top, all columns that, where all entries are :code:`NaN` are
   removed as well (`PR #782 <https://github.com/oemof/tespy/pull/782>`__).
->>>>>>> b0bd4d54
 
 Contributors
 ############
