[build-system]
requires = ["flit_core >=3.2,<4"]
build-backend = "flit_core.buildapi"

[tool.flit.sdist]
include = [
    "CHANGELOG.rst",
    "CODE_OF_CONDUCT.md",
    "CONTRIBUTING.md",
    "LICENSE*",
    "PULL_REQUEST_TEMPLATE.md",
    ".coveragerc",
    ".editorconfig",
    ".pep8speaks.yml",
    ".readthedocs.yml",
    "paper.bib",
    "paper.md",
    "tox.ini",
    "docs/",
    "tests/",
    "tutorial/",
]
exclude = ["docs/_build"]

[project]
name = "tespy"
<<<<<<< HEAD
version = "0.8.1.dev0"
=======
version = "0.8.2.dev0"
>>>>>>> bccc295d
description = "Thermal Engineering Systems in Python (TESPy)"
readme = "README.rst"
authors = [
    {name = "Francesco Witte", email = "tespy@witte.sh"},
]
classifiers = [
    "Development Status :: 4 - Beta",
    "Intended Audience :: Education",
    "Intended Audience :: Science/Research",
    "License :: OSI Approved :: MIT License",
    "Operating System :: Microsoft :: Windows",
    "Operating System :: POSIX",
    "Operating System :: Unix",
    "Programming Language :: Python",
    "Programming Language :: Python :: 3.9",
    "Programming Language :: Python :: 3.10",
    "Programming Language :: Python :: 3.11",
    "Topic :: Scientific/Engineering",
]
requires-python = ">=3.9"
dependencies = [
    "CoolProp>=6.8",
    "jinja2",
    "matplotlib>=3.2.1",
    "numpy>=1.13.3",
    "pandas>=1.3.0",
    "scipy",
    "tabulate>=0.8.2",
]
license = {text = "MIT"}

[project.urls]
Homepage = "https://github.com/oemof/tespy"
Documentation = "https://tespy.readthedocs.io/"
Changelog = "https://tespy.readthedocs.io/en/main/whats_new.html"
"Issue Tracker" = "https://github.com/oemof/tespy/issues"

[project.optional-dependencies]
dev = [
    "build",
    "flit",
    "fluprodia",
    "furo",
    "iapws",
    "pyromat",
    "pytest",
    "sphinx>=7.2.2",
    "sphinx-copybutton",
    "sphinx-design",
    "sphinxcontrib.bibtex",
    "tox",
]

[tool.pytest.ini_options]
python_files = [
    "test_*.py",
    "*_test.py",
    "tests.py",
]
addopts = """
    -ra
    --strict-markers
    --doctest-modules
    --doctest-glob=\"*.rst\"
    --tb=short
    --pyargs
    --ignore=docs/conf.py
    --ignore=docs/scripts
    --ignore=docs/_build
"""
testpaths = [
    "src/",
    "tests/",
    "docs/",
]

[tool.isort]
force_single_line = true
line_length = 120
known_first_party = "tespy"
default_section = "THIRDPARTY"
forced_separate = "test_tespy"
skip = "migrations"

[tool.coverage.run]
branch = true
source = ["src"]
parallel = true

[tool.coverage.report]
show_missing = true
precision = 2
omit = ["migrations"]<|MERGE_RESOLUTION|>--- conflicted
+++ resolved
@@ -24,11 +24,7 @@
 
 [project]
 name = "tespy"
-<<<<<<< HEAD
-version = "0.8.1.dev0"
-=======
 version = "0.8.2.dev0"
->>>>>>> bccc295d
 description = "Thermal Engineering Systems in Python (TESPy)"
 readme = "README.rst"
 authors = [
