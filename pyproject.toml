--- conflicted
+++ resolved
@@ -1,7 +1,31 @@
-[tool.poetry]
+[build-system]
+requires = ["flit_core >=3.2,<4"]
+build-backend = "flit_core.buildapi"
+
+[tool.flit.sdist]
+include = [
+    "CHANGELOG.rst",
+    "CODE_OF_CONDUCT.md",
+    "CONTRIBUTING.md",
+    "MANIFEST.in",
+    "LICENSE*",
+    "PULL_REQUEST_TEMPLATE.md",
+    ".coveragerc",
+    ".editorconfig",
+    ".pep8speaks.yml",
+    ".readthedocs.yml",
+    "paper.bib",
+    "paper.md",
+    "tox.ini",
+    "docs/",
+    "tests/",
+    "tutorial/",
+]
+exclude = ["docs/_build"]
+
+[project]
 name = "tespy"
-<<<<<<< HEAD
-version = "0.7.3"
+version = "0.8"
 description = "Thermal Engineering Systems in Python (TESPy)"
 readme = "README.rst"
 authors = [
@@ -31,30 +55,28 @@
     "tabulate>=0.8.2,<0.9",
 ]
 license = {text = "MIT"}
-=======
-version = "0.1.0"
-description = ""
-authors = ["mrk <mrk@ipu.dk>"]
-readme = "README.rst"
->>>>>>> dd0857ce
 
-[tool.poetry.dependencies]
-python = "^3.9"
-numpy = "^1.25.1"
-matplotlib = "^3.7.2"
-pandas = "^2.0.3"
-tabulate = "^0.9.0"
-coolprop = "^6.6.0"
+[project.urls]
+Homepage = "https://github.com/oemof/tespy"
+Documentation = "https://tespy.readthedocs.io/"
+Changelog = "https://tespy.readthedocs.io/en/main/whats_new.html"
+"Issue Tracker" = "https://github.com/oemof/tespy/issues"
 
-[tool.poetry.group.coolprop.dependencies]
-cython = "^0.29.35"
-setuptools = "^67.8.0"
-wheel = "^0.40.0"
-requests = "^2.31.0"
-jinja2 = "^3.1.2"
-pyyaml = "^6.0"
+[project.optional-dependencies]
+dev = [
+    "build",
+    "flit",
+    "furo",
+    "iapws",
+    "pyromat",
+    "pytest",
+    "sphinx>=7.2.2",
+    "sphinx-copybutton",
+    "sphinx-design",
+    "sphinxcontrib.bibtex",
+    "tox",
+]
 
-<<<<<<< HEAD
 [tool.pytest.ini_options]
 python_files = [
     "test_*.py",
@@ -84,18 +106,13 @@
 default_section = "THIRDPARTY"
 forced_separate = "test_tespy"
 skip = "migrations"
-=======
 
->>>>>>> dd0857ce
+[tool.coverage.run]
+branch = true
+source = ["src"]
+parallel = true
 
-[tool.poetry.group.dev.dependencies]
-ipykernel = "^6.26.0"
-
-[build-system]
-requires = [
-    "poetry-core",
-    "setuptools>=30.3.0",
-    "wheel",
-    "setuptools_scm>=3.3.1",
-]
-build-backend = "poetry.core.masonry.api"+[tool.coverage.report]
+show_missing = true
+precision = 2
+omit = ["migrations"]