# -*- coding: utf-8

"""Module for class Sink.


This file is part of project TESPy (github.com/oemof/tespy). It's copyrighted
by the contributors recorded in the version control history of the file,
available from its original location tespy/components/basics/sink.py

SPDX-License-Identifier: MIT
"""

import numpy as np

from tespy.components.component import Component


class Sink(Component):
    r"""
    A flow drains in a Sink.

    Parameters
    ----------
    label : str
        The label of the component.

    design : list
        List containing design parameters (stated as String).

    offdesign : list
        List containing offdesign parameters (stated as String).

    design_path : str
        Path to the components design case.

    local_offdesign : boolean
        Treat this component in offdesign mode in a design calculation.

    local_design : boolean
        Treat this component in design mode in an offdesign calculation.

    char_warnings : boolean
        Ignore warnings on default characteristics usage for this component.

    printout : boolean
        Include this component in the network's results printout.

    Example
    -------
    Create a sink and specify a label.

    >>> from tespy.components import Sink
    >>> si = Sink('a labeled sink')
    >>> si.component()
    'sink'
    >>> si.label
    'a labeled sink'
    """

    @staticmethod
    def component():
        return 'sink'

    @staticmethod
    def inlets():
        return ['in1']

    @staticmethod
    def get_mandatory_constraints():
        return {}

<<<<<<< HEAD
    def propagate_to_target(self, branch):
        return

    def propagate_wrapper_to_target(self, branch):
        branch["components"] += [self]
        return

    def propagate_fluid_to_target(self, inconn, start):
=======
    def propagate_fluid_to_target(self, inconn, start, entry_point=False):
>>>>>>> cdb2b31f
        r"""
        Fluid propagation to target stops here.

        Parameters
        ----------
        inconn : tespy.connections.connection.Connection
            Connection to initialise.

        start : tespy.components.component.Component
            This component is the fluid propagation starting point.
            The starting component is saved to prevent infinite looping.
        """
        return

    def propagate_fluid_wrappers_to_target(self, inconn, start):
        return

    def exergy_balance(self, T0):
        r"""Exergy balance calculation method of a sink.

        A sink does not destroy or produce exergy. The value of
        :math:`\dot{E}_\mathrm{bus}` is set to the exergy of the mass flow to
        make exergy balancing methods more simple as in general a mass flow can
        be fuel, product or loss.

        Parameters
        ----------
        T0 : float
            Ambient temperature T0 / K.

        Note
        ----
        .. math::

            \dot{E}_\mathrm{bus} = \dot{E}_\mathrm{in}^\mathrm{PH}
        """
        self.E_P = np.nan
        self.E_F = np.nan
        self.E_bus = {
            "chemical": self.inl[0].Ex_chemical,
            "physical": self.inl[0].Ex_physical,
            "massless": 0
        }
        self.E_D = np.nan
        self.epsilon = np.nan<|MERGE_RESOLUTION|>--- conflicted
+++ resolved
@@ -69,7 +69,6 @@
     def get_mandatory_constraints():
         return {}
 
-<<<<<<< HEAD
     def propagate_to_target(self, branch):
         return
 
@@ -77,10 +76,7 @@
         branch["components"] += [self]
         return
 
-    def propagate_fluid_to_target(self, inconn, start):
-=======
     def propagate_fluid_to_target(self, inconn, start, entry_point=False):
->>>>>>> cdb2b31f
         r"""
         Fluid propagation to target stops here.
 
