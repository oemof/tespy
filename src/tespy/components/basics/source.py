# -*- coding: utf-8

"""Module for class Source.


This file is part of project TESPy (github.com/oemof/tespy). It's copyrighted
by the contributors recorded in the version control history of the file,
available from its original location tespy/components/basics/source.py

SPDX-License-Identifier: MIT
"""

import numpy as np

from tespy.components.component import Component
from tespy.components.component import component_registry
from tespy.tools.data_containers import SimpleDataContainer as dc_simple


@component_registry
class Source(Component):
    r"""
    A flow originates from a Source.

    Parameters
    ----------
    label : str
        The label of the component.

    design : list
        List containing design parameters (stated as String).

    offdesign : list
        List containing offdesign parameters (stated as String).

    design_path : str
        Path to the components design case.

    local_offdesign : boolean
        Treat this component in offdesign mode in a design calculation.

    local_design : boolean
        Treat this component in design mode in an offdesign calculation.

    char_warnings : boolean
        Ignore warnings on default characteristics usage for this component.

    printout : boolean
        Include this component in the network's results printout.

    Example
    -------
    Create a source and specify a label.

    >>> from tespy.components import Source
    >>> so = Source('a labeled source')
    >>> so.component()
    'source'
    >>> so.label
    'a labeled source'
    """

    @staticmethod
    def component():
        return 'source'

    @staticmethod
    def outlets():
        return ['out1']

<<<<<<< HEAD
=======
    @staticmethod
    def get_mandatory_constraints():
        return {}

    @staticmethod
    def get_bypass_constraints():
        return {}

    @staticmethod
    def is_branch_source():
        return True

    def start_branch(self):
        outconn = self.outl[0]
        branch = {
            "connections": [outconn],
            "components": [self, outconn.target],
            "subbranches": {}
        }
        outconn.target.propagate_to_target(branch)

        return {outconn.label: branch}

>>>>>>> 8e0ec605
    def start_fluid_wrapper_branch(self):
        outconn = self.outl[0]
        branch = {
            "connections": [outconn],
            "components": [self]
        }
        outconn.target.propagate_wrapper_to_target(branch)

        return {outconn.label: branch}

    def exergy_balance(self, T0):
        r"""Exergy balance calculation method of a source.

        A source does not destroy or produce exergy. The value of
        :math:`\dot{E}_\mathrm{bus}` is set to the exergy of the mass flow to
        make exergy balancing methods more simple as in general a mass flow can
        be fuel, product or loss.

        Parameters
        ----------
        T0 : float
            Ambient temperature T0 / K.

        Note
        ----
        .. math::

            \dot{E}_\mathrm{bus} = \dot{E}_\mathrm{out}^\mathrm{PH}
        """
        self.E_P = np.nan
        self.E_F = np.nan
        self.E_bus = {
            "chemical": self.outl[0].Ex_chemical,
            "physical": self.outl[0].Ex_physical,
            "massless": 0
        }
        self.E_D = np.nan
        self.epsilon = self._calc_epsilon()<|MERGE_RESOLUTION|>--- conflicted
+++ resolved
@@ -68,32 +68,6 @@
     def outlets():
         return ['out1']
 
-<<<<<<< HEAD
-=======
-    @staticmethod
-    def get_mandatory_constraints():
-        return {}
-
-    @staticmethod
-    def get_bypass_constraints():
-        return {}
-
-    @staticmethod
-    def is_branch_source():
-        return True
-
-    def start_branch(self):
-        outconn = self.outl[0]
-        branch = {
-            "connections": [outconn],
-            "components": [self, outconn.target],
-            "subbranches": {}
-        }
-        outconn.target.propagate_to_target(branch)
-
-        return {outconn.label: branch}
-
->>>>>>> 8e0ec605
     def start_fluid_wrapper_branch(self):
         outconn = self.outl[0]
         branch = {
