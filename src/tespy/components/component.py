# -*- coding: utf-8

"""Module class component.

All tespy components inherit from this class.


This file is part of project TESPy (github.com/oemof/tespy). It's copyrighted
by the contributors recorded in the version control history of the file,
available from its original location tespy/components/components.py

SPDX-License-Identifier: MIT
"""

import math

import numpy as np

from tespy.tools import logger
from tespy.tools.characteristics import CharLine
from tespy.tools.characteristics import CharMap
from tespy.tools.characteristics import load_default_char as ldc
from tespy.tools.data_containers import ComponentCharacteristicMaps as dc_cm
from tespy.tools.data_containers import ComponentMandatoryConstraints as dc_cmc
from tespy.tools.data_containers import ComponentCharacteristics as dc_cc
from tespy.tools.data_containers import ComponentProperties as dc_cp
from tespy.tools.data_containers import GroupedComponentCharacteristics as dc_gcc
from tespy.tools.data_containers import GroupedComponentProperties as dc_gcp
from tespy.tools.data_containers import SimpleDataContainer as dc_simple
from tespy.tools.document_models import generate_latex_eq
from tespy.tools.global_vars import ERR
from tespy.tools.helpers import _partial_derivative
from tespy.tools.helpers import _partial_derivative2
from tespy.tools.helpers import bus_char_derivative
from tespy.tools.helpers import bus_char_evaluation
from tespy.tools.helpers import newton_with_kwargs


def component_registry(type):
    component_registry.items[type.__name__] = type
    return type


component_registry.items = {}


@component_registry
class Component:
    r"""
    Class Component is the base class of all TESPy components.

    Parameters
    ----------
    label : str
        The label of the component.

    design : list
        List containing design parameters (stated as String).

    offdesign : list
        List containing offdesign parameters (stated as String).

    design_path : str
        Path to the components design case.

    local_offdesign : boolean
        Treat this component in offdesign mode in a design calculation.

    local_design : boolean
        Treat this component in design mode in an offdesign calculation.

    char_warnings : boolean
        Ignore warnings on default characteristics usage for this component.

    printout : boolean
        Include this component in the network's results printout.

    **kwargs :
        See the class documentation of desired component for available
        keywords.

    Note
    ----
    The initialisation method (__init__), setter method (set_attr) and getter
    method (get_attr) are used for instances of class component and its
    children.

    Allowed keywords in kwargs are 'design_path', 'design' and 'offdesign'.
    Additional keywords depend on the type of component you want to create.

    Example
    -------
    Basic example for a setting up a
    :py:class:`tespy.components.component.Component` object. This example does
    not run a tespy calculation.

    >>> from tespy.components.component import Component
    >>> comp = Component('myComponent')
    >>> type(comp)
    <class 'tespy.components.component.Component'>
    """

    def __init__(self, label, **kwargs):

        # check if components label is of type str and for prohibited chars
        _forbidden = [';', ',', '.']
        if not isinstance(label, str):
            msg = 'Component label must be of type str!'
            logger.error(msg)
            raise ValueError(msg)

        elif any([True for x in _forbidden if x in label]):
            msg = (
                f"You cannot use any of " + ", ".join(_forbidden) + " in a "
                f"component label ({self.component()}"
            )
            logger.error(msg)
            raise ValueError(msg)

        else:
            self.label = label

        # defaults
        self.new_design = True
        self.design_path = None
        self.design = []
        self.offdesign = []
        self.local_design = False
        self.local_offdesign = False
        self.char_warnings = True
        self.printout = True
        self.bypass = False
        self.fkt_group = self.label

        # add container for components attributes
        self.parameters = self.get_parameters().copy()
        self.__dict__.update(self.parameters)
        self.set_attr(**kwargs)

    def set_attr(self, **kwargs):
        r"""
        Set, reset or unset attributes of a component for provided arguments.

        Parameters
        ----------
        design : list
            List containing design parameters (stated as String).

        offdesign : list
            List containing offdesign parameters (stated as String).

        design_path: str
            Path to the components design case.

        **kwargs :
            See the class documentation of desired component for available
            keywords.

        Note
        ----
        Allowed keywords in kwargs are obtained from class documentation as all
        components share the
        :py:meth:`tespy.components.component.Component.set_attr` method.
        """
        # set specified values
        for key in kwargs:
            if key in self.parameters:
                data = self.get_attr(key)
                if kwargs[key] is None:
                    data.set_attr(is_set=False)
                    try:
                        data.set_attr(_is_var=False)
                    except KeyError:
                        pass
                    continue

                try:
                    float(kwargs[key])
                    is_numeric = True
                except (TypeError, ValueError):
                    is_numeric = False

                # dict specification
                if (isinstance(kwargs[key], dict) and
                        not isinstance(data, dc_simple)):
                    data.set_attr(**kwargs[key])

                # value specification for component properties
                elif isinstance(data, dc_cp) or isinstance(data, dc_simple):
                    if is_numeric:
                        data.set_attr(_val=kwargs[key], is_set=True)
                        if isinstance(data, dc_cp):
                            data.set_attr(_is_var=False)

                    elif kwargs[key] == 'var' and isinstance(data, dc_cp):
                        data.set_attr(is_set=True, _is_var=True)

                    elif isinstance(data, dc_simple):
                        data.set_attr(val=kwargs[key], is_set=True)

                    # invalid datatype for keyword
                    else:
                        msg = (
                            f"Bad datatype for keyword argument {key} for "
                            f"component {self.label}."
                        )
                        logger.error(msg)
                        raise TypeError(msg)

                elif isinstance(data, dc_cc) or isinstance(data, dc_cm):
                    # value specification for characteristics
                    if (isinstance(kwargs[key], CharLine) or
                            isinstance(kwargs[key], CharMap)):
                        data.char_func = kwargs[key]

                    # invalid datatype for keyword
                    else:
                        msg = (
                            f"Bad datatype for keyword argument {key} for "
                            f"component {self.label}."
                        )
                        logger.error(msg)
                        raise TypeError(msg)

            elif key in ['design', 'offdesign']:
                if not isinstance(kwargs[key], list):
                    msg = (
                        f"Please provide the {key} parameters as list for "
                        f"component {self.label}."
                    )
                    logger.error(msg)
                    raise TypeError(msg)
                if set(kwargs[key]).issubset(list(self.parameters.keys())):
                    self.__dict__.update({key: kwargs[key]})

                else:
                    keys = ", ".join(self.parameters.keys())
                    msg = (
                        "Available parameters for (off-)design specification "
                        f"of component {self.label} are: {keys}."
                    )
                    logger.error(msg)
                    raise ValueError(msg)

            elif key in ['local_design', 'local_offdesign',
                         'printout', 'char_warnings', 'bypass']:
                if not isinstance(kwargs[key], bool):
                    msg = (
                        f"Please provide the {key} parameters as bool for "
                        f"component {self.label}."
                    )
                    logger.error(msg)
                    raise TypeError(msg)

                else:
                    self.__dict__.update({key: kwargs[key]})

            elif key == 'design_path' or key == 'fkt_group':
                self.__dict__.update({key: kwargs[key]})

                self.new_design = True

            # invalid keyword
            else:
                msg = f"Component {self.label} has no attribute {key}."
                logger.error(msg)
                raise KeyError(msg)

    def get_attr(self, key):
        r"""
        Get the value of a component's attribute.

        Parameters
        ----------
        key : str
            The attribute you want to retrieve.

        Returns
        -------
        out :
            Value of specified attribute.
        """
        if key in self.__dict__:
            return self.__dict__[key]
        else:
            msg = f"Component {self.label} has no attribute {key}."
            logger.error(msg)
            raise KeyError(msg)

    def _serialize(self):
        export = {}
        for k in self._serializable():
            export.update({k: self.get_attr(k)})
        for k in self.parameters:
            data = self.get_attr(k)
            export.update({k: data._serialize()})

        return {self.label: export}

    @staticmethod
    def _serializable():
        return [
            "design", "offdesign", "local_design", "local_offdesign",
            "design_path", "printout", "fkt_group", "char_warnings", "bypass"
        ]

    def propagate_wrapper_to_target(self, branch):
        inconn = branch["connections"][-1]
        conn_idx = self.inl.index(inconn)
        outconn = self.outl[conn_idx]

        branch["connections"] += [outconn]
        branch["components"] += [self]

        outconn.target.propagate_wrapper_to_target(branch)

    def get_variables(self):
        variables = {}
        for key, data in self.parameters.items():
            if isinstance(data, dc_cp):
                if data.is_var:
                    variables.update({key: data})
                    data._potential_var = True
                else:
                    data._potential_var = False

        return variables

    def _preprocess(self, row_idx):
        r"""
        Perform component initialization in network preprocessing.

        Parameters
        ----------
        nw : tespy.networks.network.Network
            Network this component is integrated in.
        """
        self.vars = {}
        self.num_vars = 0

        if self.bypass:
            self.constraints = self.get_bypass_constraints().copy()
        else:
            self.constraints = self.get_mandatory_constraints().copy()

        self.prop_specifications = {}
        self.var_specifications = {}
        self.group_specifications = {}
        self.char_specifications = {}
        # ???
        self.__dict__.update(self.constraints)

        self._structure_matrix = {}
        self._rhs = {}
        self._equation_lookup = {}

        sum_eq = 0

        for name, constraint in self.constraints.items():
            for i in range(sum_eq, sum_eq + constraint.num_eq_sets):
                self._rhs[i + row_idx] = 0
                self._equation_lookup[i + row_idx] = name

            if constraint.structure_matrix is not None:
                constraint.structure_matrix(row_idx + sum_eq, **constraint.func_params)

<<<<<<< HEAD
            sum_eq += constraint.num_eq_sets

        for key, data in self.parameters.items():
            if isinstance(data, dc_cp):
=======
        if not self.bypass:
            self._setup_user_imposed_constraints(num_nw_vars)

        self.jacobian = {}
        self.residual = np.zeros(self.num_eq)

        sum_eq = 0
        for constraint in self.constraints.values():
            num_eq = constraint['num_eq']
            if constraint['constant_deriv']:
                constraint["deriv"](None, sum_eq)
            sum_eq += num_eq

        # done
        msg = f"The component {self.label} has {self.num_vars} variables."
        logger.debug(msg)

    def _setup_user_imposed_constraints(self, num_nw_vars):
        for key, val in self.parameters.items():
            data = self.get_attr(key)
            if isinstance(val, dc_cp):
>>>>>>> 8e0ec605
                if data.is_var:
                    self.num_vars += 1
                    self.vars[data] = key

                self.prop_specifications[key] = data.is_set
                self.var_specifications[key] = data.is_var

            # component characteristics
            elif isinstance(data, dc_cc):
                if data.func is not None:
                    self.char_specifications[key] = data.is_set
                if data.char_func is None:
                    try:
                        data.char_func = ldc(
                            self.component(), key, 'DEFAULT', CharLine)
                    except KeyError:
                        data.char_func = CharLine(x=[0, 1], y=[1, 1])

            # component characteristics
            elif isinstance(data, dc_cm):
                if data.func is not None:
                    self.char_specifications[key] = data.is_set
                if data.char_func is None:
                    try:
                        data.char_func = ldc(
                            self.component(), key, 'DEFAULT', CharMap)
                    except KeyError:
                        data.char_func = CharLine(x=[0, 1], y=[1, 1])

            # grouped component properties
            elif type(data) == dc_gcp:
                is_set = True
                for e in data.elements:
                    if not self.get_attr(e).is_set:
                        is_set = False

                if is_set:
                    data.set_attr(is_set=True)
                elif data.is_set:
                    msg = (
                        'All parameters of the component group have to be '
                        'specified! This component group uses the following '
                        f'parameters: {", ".join(data.elements)} at '
                        f'{self.label}. Group will be set to False.'
                    )
                    logger.warning(msg)
                    data.set_attr(is_set=False)
                else:
                    data.set_attr(is_set=False)
                self.group_specifications[key] = data.is_set

            # grouped component characteristics
            elif type(data) == dc_gcc:
                self.group_specifications[key] = data.is_set
            # add equations to structure matrix
            if data.is_set and data.func is not None:
                for i in range(sum_eq, sum_eq + constraint.num_eq_sets):
                    self._rhs[i + row_idx] = 0
                    self._equation_lookup[i + row_idx] = key

                if data.structure_matrix is not None:
                    data.structure_matrix(row_idx + sum_eq, **data.func_params)

                sum_eq += data.num_eq_sets

        self.num_eq = sum_eq

    def _update_num_eq(self):
        pass

    def _prepare_for_solver(self, system_dependencies):
        r"""
        Perform component initialization in network preprocessing.

        Parameters
        ----------
        nw : tespy.networks.network.Network
            Network this component is integrated in.
        """
        self.it = 0
        self.mandatory_equations = {}
        self.user_imposed_equations = {}
        self.num_eq = 0

        self._update_num_eq()

        for key, value in self._equation_lookup.items():
            if key in system_dependencies:
                continue

            if value in self.constraints:
                if value not in self.mandatory_equations:
                    self.mandatory_equations.update({
                        value: self.constraints[value]
                    })
                    self.num_eq += self.constraints[value].num_eq

            elif value in self.parameters:
                if value not in self.user_imposed_equations:
                    self.user_imposed_equations.update(
                        {value: self.parameters[value]}
                    )
                    self.num_eq += self.parameters[value].num_eq

<<<<<<< HEAD
        self.jacobian = {}
        self.residual = np.zeros(self.num_eq)

        sum_eq = 0
        for constraint in self.mandatory_equations.values():
            num_eq = constraint.num_eq
            if constraint.constant_deriv:
                constraint.deriv(sum_eq)
            sum_eq += num_eq

=======
>>>>>>> 8e0ec605
    def get_parameters(self):
        return {}

    def get_mandatory_constraints(self):
        return {
            'mass_flow_constraints': dc_cmc(**{
                'structure_matrix': self.variable_equality_structure_matrix,
                'num_eq_sets': self.num_i,
                'func_params': {'variable': 'm'}
            }),
            'fluid_constraints': dc_cmc(**{
                'structure_matrix': self.variable_equality_structure_matrix,
                'num_eq_sets': self.num_i,
                'func_params': {'variable': 'fluid'}
            })
        }

    def get_bypass_constraints(self):
        msg = (
            f"The component {self.label} of type {self.__class__.__name__} "
            "does not have bypassing functionality yet."
        )
        logger.exception(msg)
        raise NotImplementedError(msg)

    @staticmethod
    def inlets():
        return []

    @staticmethod
    def outlets():
        return []

    def _partial_derivative2(self, var, eq_num, value, increment_filter=None, **kwargs):
        result = _partial_derivative2(var, value, increment_filter, **kwargs)
        if result is not None:
            self.jacobian[eq_num, var.J_col] = result

    def _partial_derivative(self, var, eq_num, value, increment_filter=None, **kwargs):
        result = _partial_derivative(var, value, increment_filter, **kwargs)
        if result is not None:
            self.jacobian[eq_num, var.J_col] = result

    def _partial_derivative_fluid(self, var, eq_num, value, increment_filter=None):
        if self.is_variable(var, increment_filter):
            if callable(value):
                result = self.numeric_deriv(var, value)
            else:
                result = value
            self.jacobian[eq_num, var.J_col] = result


    def get_char_expr(self, param, type='rel', inconn=0, outconn=0):
        r"""
        Generic method to access characteristic function parameters.

        Parameters
        ----------
        param : str
            Parameter for characteristic function evaluation.

        type : str
            Type of expression:

            - :code:`rel`: relative to design value
            - :code:`abs`: absolute value

        inconn : int
            Index of inlet connection.

        outconn : int
            Index of outlet connection.

        Returns
        -------
        expr : float
            Value of expression
        """
        if type == 'rel':
            if param == 'm':
                return self.inl[inconn].m.val_SI / self.inl[inconn].m.design
            elif param == 'm_out':
                return self.outl[outconn].m.val_SI / self.outl[outconn].m.design
            elif param == 'v':
                v = self.inl[inconn].m.val_SI * self.inl[inconn].calc_vol()
                return v / self.inl[inconn].v.design
            elif param == 'pr':
                return (
                    (self.outl[outconn].p.val_SI * self.inl[inconn].p.design)
                    / (self.inl[inconn].p.val_SI * self.outl[outconn].p.design)
                )
            else:
                msg = (
                    f"The parameter {param}) is not available for "
                    "characteristic function evaluation."
                )
                logger.error(msg)
                raise ValueError(msg)
        else:
            if param == 'm':
                return self.inl[inconn].m.val_SI
            elif param == 'm_out':
                return self.outl[outconn].m.val_SI
            elif param == 'v':
                return self.inl[inconn].m.val_SI * self.inl[inconn].calc_vol()
            elif param == 'pr':
                return self.outl[outconn].p.val_SI / self.inl[inconn].p.val_SI
            else:
                return False

    def get_char_expr_doc(self, param, type='rel', inconn=0, outconn=0):
        r"""
        Generic method to access characteristic function parameters.

        Parameters
        ----------
        param : str
            Parameter for characteristic function evaluation.

        type : str
            Type of expression:

            - :code:`rel`: relative to design value
            - :code:`abs`: absolute value

        inconn : int
            Index of inlet connection.

        outconn : int
            Index of outlet connection.

        Returns
        -------
        expr : str
            LaTeX code for documentation
        """
        if type == 'rel':
            if param == 'm':
                return (
                    r'\frac{\dot{m}_\mathrm{in,' + str(inconn + 1) + r'}}'
                    r'{\dot{m}_\mathrm{in,' + str(inconn + 1) +
                    r',design}}')
            elif param == 'm_out':
                return (
                    r'\frac{\dot{m}_\mathrm{out,' + str(outconn + 1) +
                    r'}}{\dot{m}_\mathrm{out,' + str(outconn + 1) +
                    r',design}}')
            elif param == 'v':
                return (
                    r'\frac{\dot{V}_\mathrm{in,' + str(inconn + 1) + r'}}'
                    r'{\dot{V}_\mathrm{in,' + str(inconn + 1) +
                    r',design}}')
            elif param == 'pr':
                return (
                    r'\frac{p_\mathrm{out,' + str(outconn + 1) +
                    r'}\cdot p_\mathrm{in,' + str(inconn + 1) +
                    r',design}}{p_\mathrm{out,' + str(outconn + 1) +
                    r',design}\cdot p_\mathrm{in,' + str(inconn + 1) +
                    r'}}')
        else:
            if param == 'm':
                return r'\dot{m}_\mathrm{in,' + str(inconn + 1) + r'}'
            elif param == 'm_out':
                return r'\dot{m}_\mathrm{out,' + str(outconn + 1) + r'}'
            elif param == 'v':
                return r'\dot{V}_\mathrm{in,' + str(inconn + 1) + r'}'
            elif param == 'pr':
                return (
                    r'\frac{p_\mathrm{out,' + str(outconn + 1) +
                    r'}}{p_\mathrm{in,' + str(inconn + 1) + r'}}')

    def _get_dependents(self, variable_list):
        return set(var._reference_container for var in variable_list if var.is_var)

    def solve(self, increment_filter):
        """
        Solve equations and calculate partial derivatives of a component.

        Parameters
        ----------
        increment_filter : ndarray
            Matrix for filtering non-changing variables.
        """
        sum_eq = 0
        for label, data in self.mandatory_equations.items():
            num_eq = data.num_eq

            if num_eq > 0:
                self.residual[sum_eq:sum_eq + num_eq] = data.func(**data.func_params)

            if not data.constant_deriv:
                self._solve_jacobian(data, increment_filter, sum_eq)

            sum_eq += num_eq

<<<<<<< HEAD
        for label, data in self.user_imposed_equations.items():
            self.residual[sum_eq:sum_eq + data.num_eq] = data.func(
                **data.func_params
            )
            self._solve_jacobian(data, increment_filter, sum_eq)
=======
        if self.bypass:
            return

        for data in self.parameters.values():
            if data.is_set and data.func is not None:
                self.residual[sum_eq:sum_eq + data.num_eq] = data.func(
                    **data.func_params
                )
                data.deriv(increment_filter, sum_eq, **data.func_params)
>>>>>>> 8e0ec605

            sum_eq += data.num_eq

    def _solve_jacobian(self, data, increment_filter, sum_eq):
        if data.deriv is not None:
            data.deriv(increment_filter, sum_eq, **data.func_params)
        else:
            dependents = self._get_dependents(data.dependents(**data.func_params))
            for dependent in dependents:
                f = data.func
                self._partial_derivative2(
                    dependent, sum_eq, f, increment_filter, **data.func_params
                )

    def bus_func(self, bus):
        r"""
        Base method for calculation of the value of the bus function.

        Parameters
        ----------
        bus : tespy.connections.bus.Bus
            TESPy bus object.

        Returns
        -------
        residual : float
            Residual value of bus equation.
        """
        return 0

    def calc_bus_expr(self, bus):
        r"""
        Return the busses' characteristic line input expression.

        Parameters
        ----------
        bus : tespy.connections.bus.Bus
            Bus to calculate the characteristic function expression for.

        Returns
        -------
        expr : float
            Ratio of power to power design depending on the bus base
            specification.
        """
        b = bus.comps.loc[self]
        if np.isnan(b['P_ref']) or b['P_ref'] == 0:
            return 1
        else:
            comp_val = self.bus_func(b)
            if b['base'] == 'component':
                return abs(comp_val / b['P_ref'])
            else:
                kwargs = {
                    "function": bus_char_evaluation,
                    "parameter": "bus_value",
                    "component_value": comp_val,
                    "reference_value": b["P_ref"],
                    "char_func": b["char"]
                }
                bus_value = newton_with_kwargs(
                    derivative=bus_char_derivative,
                    target_value=0,
                    val0=b['P_ref'],
                    valmin=-1e15,
                    valmax=1e15,
                    **kwargs
                )
                return bus_value / b['P_ref']

    def calc_bus_efficiency(self, bus):
        r"""
        Return the busses' efficiency.

        Parameters
        ----------
        bus : tespy.connections.bus.Bus
            Bus to calculate the efficiency value on.

        Returns
        -------
        efficiency : float
            Efficiency value of the bus.

            .. math::

                \eta_\mathrm{bus} = \begin{cases}
                \eta\left(
                \frac{\dot{E}_\mathrm{bus}}{\dot{E}_\mathrm{bus,ref}}\right) &
                \text{bus base = 'bus'}\\
                \eta\left(
                \frac{\dot{E}_\mathrm{component}}
                {\dot{E}_\mathrm{component,ref}}\right) &
                \text{bus base = 'component'}
                \end{cases}

        Note
        ----
        If the base value of the bus is the bus value itself, a newton
        iteration is used to find the bus value satisfying the corresponding
        equation (case 1).
        """
        return bus.comps.loc[self, 'char'].evaluate(self.calc_bus_expr(bus))

    def calc_bus_value(self, bus):
        r"""
        Return the busses' value of the component's energy transfer.

        Parameters
        ----------
        bus : tespy.connections.bus.Bus
            Bus to calculate energy transfer on.

        Returns
        -------
        bus_value : float
            Value of the energy transfer on the specified bus.

            .. math::

                \dot{E}_\mathrm{bus} = \begin{cases}
                \frac{\dot{E}_\mathrm{component}}{f\left(
                \frac{\dot{E}_\mathrm{bus}}{\dot{E}_\mathrm{bus,ref}}\right)} &
                \text{bus base = 'bus'}\\
                \dot{E}_\mathrm{component} \cdot f\left(
                \frac{\dot{E}_\mathrm{component}}
                {\dot{E}_\mathrm{component,ref}}\right) &
                \text{bus base = 'component'}
                \end{cases}

        Note
        ----
        If the base value of the bus is the bus value itself, a newton
        iteration is used to find the bus value satisfying the corresponding
        equation (case 1).
        """
        b = bus.comps.loc[self]
        comp_val = self.bus_func(b)
        expr = self.calc_bus_expr(bus)
        if b['base'] == 'component':
            return comp_val * b['char'].evaluate(expr)
        else:
            return comp_val / b['char'].evaluate(expr)

    def initialise_source(self, c, key):
        r"""
        Return a starting value for pressure and enthalpy at outlet.

        Parameters
        ----------
        c : tespy.connections.connection.Connection
            Connection to perform initialisation on.

        key : str
            Fluid property to retrieve.

        Returns
        -------
        val : float
            Starting value for pressure/enthalpy in SI units.

            .. math::

                val = \begin{cases}
                0 & \text{key = 'p'}\\
                0 & \text{key = 'h'}
                \end{cases}
        """
        return 0

    def initialise_target(self, c, key):
        r"""
        Return a starting value for pressure and enthalpy at inlet.

        Parameters
        ----------
        c : tespy.connections.connection.Connection
            Connection to perform initialisation on.

        key : str
            Fluid property to retrieve.

        Returns
        -------
        val : float
            Starting value for pressure/enthalpy in SI units.

            .. math::

                val = \begin{cases}
                0 & \text{key = 'p'}\\
                0 & \text{key = 'h'}
                \end{cases}
        """
        return 0

    def set_parameters(self, mode, data):
        r"""
        Set or unset design values of component parameters.

        Parameters
        ----------
        mode : str
            Setting component design values for :code:`mode='offdesign'`
            and unsetting them for :code:`mode='design'`.

        df : pandas.core.series.Series
            Series containing the component parameters.
        """
        if mode == 'design' or self.local_design:
            self.new_design = True

        for key, dc in self.parameters.items():
            if isinstance(dc, dc_cp):
                if ((mode == 'offdesign' and not self.local_design) or
                        (mode == 'design' and self.local_offdesign)):
                    self.get_attr(key).design = float(data[key])

                else:
                    self.get_attr(key).design = np.nan

    def calc_parameters(self):
        r"""Postprocessing parameter calculation."""
        return

    def check_parameter_bounds(self):
        r"""Check parameter value limits."""
        for p in self.parameters.keys():
            data = self.get_attr(p)
            if isinstance(data, dc_cp):
                if data.val > data.max_val + ERR:
                    msg = (
                        f"Invalid value for {p}: {p} = {data.val} above "
                        f"maximum value ({data.max_val}) at component "
                        f"{self.label}."
                    )
                    logger.warning(msg)

                elif data.val < data.min_val - ERR:
                    msg = (
                        f"Invalid value for {p}: {p} = {data.val} below "
                        f"minimum value ({data.min_val}) at component "
                        f"{self.label}."
                    )
                    logger.warning(msg)

            elif isinstance(data, dc_cc) and data.is_set:
                expr = self.get_char_expr(data.param, **data.char_params)
                data.char_func.get_domain_errors(expr, self.label)

            elif isinstance(data, dc_gcc) and data.is_set:
                for char in data.elements:
                    char_data = self.get_attr(char)
                    expr = self.get_char_expr(
                        char_data.param, **char_data.char_params)
                    char_data.char_func.get_domain_errors(expr, self.label)

    def convergence_check(self):
        return

    def entropy_balance(self):
        r"""Entropy balance calculation method."""
        return

    def exergy_balance(self, T0):
        r"""
        Exergy balance calculation method.

        Parameters
        ----------
        T0 : float
            Ambient temperature T0 / K.
        """
        self.E_P = np.nan
        self.E_F = np.nan
        self.E_bus = {
            "chemical": np.nan, "physical": np.nan, "massless": np.nan
        }
        self.E_D = np.nan
        self.epsilon = self._calc_epsilon()

    def _calc_epsilon(self):
        if self.E_F == 0:
            return np.nan
        else:
            return self.E_P / self.E_F

    def get_plotting_data(self):
        return

<<<<<<< HEAD
=======
    def pressure_equality_func(self):
        r"""
        Equation for pressure equality.

        Returns
        -------
        residual : float
            Residual value of equation.

            .. math::

                0 = p_{in,i} - p_{out,i} \;\forall i\in\text{inlets}
        """
        residual = []
        for i in range(self.num_i):
            residual += [self.inl[i].p.val_SI - self.outl[i].p.val_SI]
        return residual

    def pressure_equality_func_doc(self, label):
        r"""
        Equation for pressure equality.

        Parameters
        ----------
        label : str
            Label for equation.

        Returns
        -------
        latex : str
            LaTeX code of equations applied.
        """
        indices = list(range(1, self.num_i + 1))
        if len(indices) > 1:
            indices = ', '.join(str(idx) for idx in indices)
        else:
            indices = str(indices[0])
        latex = (
            r'0=p_{\mathrm{in,}i}-p_{\mathrm{out,}i}'
            r'\; \forall i \in [' + indices + r']')
        return generate_latex_eq(self, latex, label)

    def pressure_equality_deriv(self, increment_filter, k):
        r"""
        Calculate partial derivatives for all mass flow balance equations.

        Returns
        -------
        deriv : ndarray
            Matrix with partial derivatives for the mass flow balance
            equations.
        """
        for i in range(self.num_i):
            if self.inl[i].p.is_var:
                self.jacobian[k + i, self.inl[i].p.J_col] = 1
            if self.outl[i].p.is_var:
                self.jacobian[k + i, self.outl[i].p.J_col] = -1

    def enthalpy_equality_func(self):
        r"""
        Equation for enthalpy equality.

        Returns
        -------
        residual : list
            Residual values of equations.

            .. math::

                0 = h_{in,i} - h_{out,i} \;\forall i\in\text{inlets}
        """
        residual = []
        for i in range(self.num_i):
            residual += [self.inl[i].h.val_SI - self.outl[i].h.val_SI]
        return residual

    def enthalpy_equality_func_doc(self, label):
        r"""
        Equation for enthalpy equality.

        Parameters
        ----------
        label : str
            Label for equation.

        Returns
        -------
        latex : str
            LaTeX code of equations applied.
        """
        indices = list(range(1, self.num_i + 1))
        if len(indices) > 1:
            indices = ', '.join(str(idx) for idx in indices)
        else:
            indices = str(indices[0])
        latex = (
            r'0=h_{\mathrm{in,}i}-h_{\mathrm{out,}i}'
            r'\; \forall i \in [' + indices + r']'
        )
        return generate_latex_eq(self, latex, label)

    def enthalpy_equality_deriv(self, increment_filter, k):
        r"""
        Calculate partial derivatives for all mass flow balance equations.

        Returns
        -------
        deriv : ndarray
            Matrix with partial derivatives for the mass flow balance
            equations.
        """
        for i in range(self.num_i):
            if self.inl[i].h.is_var:
                self.jacobian[k + i, self.inl[i].h.J_col] = 1
            if self.outl[i].h.is_var:
                self.jacobian[k + i, self.outl[i].h.J_col] = -1

    def numeric_deriv(self, func, dx, conn=None, **kwargs):
        r"""
        Calculate partial derivative of the function func to dx.

        For details see :py:func:`tespy.tools.helpers._numeric_deriv`
        """
        return _numeric_deriv(self, func, dx, conn, **kwargs)

>>>>>>> 8e0ec605
    def pr_func(self, pr=None, inconn=0, outconn=0):
        r"""
        Calculate residual value of pressure ratio function.

        Parameters
        ----------
        pr : str
            Component parameter to evaluate the pr_func on, e.g.
            :code:`pr1`.

        inconn : int
            Connection index of inlet.

        outconn : int
            Connection index of outlet.

        Returns
        -------
        residual : float
            Residual value of function.

            .. math::

                0 = p_{in} \cdot pr - p_{out}
        """
        pr = self.get_attr(pr)
        return self.inl[inconn].p.val_SI * pr.val - self.outl[outconn].p.val_SI

    def pr_func_doc(self, label, pr=None, inconn=0, outconn=0):
        r"""
        Calculate residual value of pressure ratio function.

        Parameters
        ----------
        pr : str
            Component parameter to evaluate the pr_func on, e.g.
            :code:`pr1`.

        inconn : int
            Connection index of inlet.

        outconn : int
            Connection index of outlet.

        Returns
        -------
        residual : float
            Residual value of function.
        """
        latex = (
            r'0=p_\mathrm{in,' + str(inconn + 1) + r'}\cdot ' + pr +
            r' - p_\mathrm{out,' + str(outconn + 1) + r'}'
        )
        return generate_latex_eq(self, latex, label)

    def pr_deriv(self, increment_filter, k, pr=None, inconn=0, outconn=0):
        r"""
        Calculate residual value of pressure ratio function.

        Parameters
        ----------
        increment_filter : ndarray
            Matrix for filtering non-changing variables.

        k : int
            Position of equation in Jacobian matrix.

        pr : str
            Component parameter to evaluate the pr_func on, e.g.
            :code:`pr1`.

        inconn : int
            Connection index of inlet.

        outconn : int
            Connection index of outlet.
        """
        pr = self.get_attr(pr)
        i = self.inl[inconn]
        o = self.outl[outconn]

        self._partial_derivative(i.p, k, pr.val)
        self._partial_derivative(o.p, k, -1)
        if pr.is_var:
            self.jacobian[k, self.pr.J_col] = i.p.val_SI

    def pr_dependents(self, pr=None, inconn=0, outconn=0):
        return [
            self.inl[inconn].p,
            self.outl[outconn].p,
            self.get_attr(pr)
        ]

    def pr_structure_matrix(self, k, pr=None, inconn=0, outconn=0):
        pr = self.get_attr(pr)
        i = self.inl[inconn]
        o = self.outl[outconn]

        if not pr.is_var:
            self._structure_matrix[k, i.p.sm_col] = pr.val
            self._structure_matrix[k, o.p.sm_col] = -1

    def variable_equality_structure_matrix(self, k, **kwargs):
        variable = kwargs.get("variable")
        for count, (i, o) in enumerate(zip(self.inl, self.outl)):
            self._structure_matrix[k + count, i.get_attr(variable).sm_col] = 1
            self._structure_matrix[k + count, o.get_attr(variable).sm_col] = -1

    def calc_zeta(self, i, o):
        if abs(i.m.val_SI) <= 1e-4:
            return 0
        else:
            return (
                (i.p.val_SI - o.p.val_SI) * math.pi ** 2
                / (4 * i.m.val_SI ** 2 * (i.vol.val_SI + o.vol.val_SI))
            )

    def zeta_func(self, zeta=None, inconn=0, outconn=0):
        r"""
        Calculate residual value of :math:`\zeta`-function.

        Parameters
        ----------
        zeta : str
            Component parameter to evaluate the zeta_func on, e.g.
            :code:`zeta1`.

        inconn : int
            Connection index of inlet.

        outconn : int
            Connection index of outlet.

        Returns
        -------
        residual : float
            Residual value of function.

            .. math::

                0 = \begin{cases}
                p_{in} - p_{out} & |\dot{m}| < \epsilon \\
                \frac{\zeta}{D^4} - \frac{(p_{in} - p_{out}) \cdot \pi^2}
                {8 \cdot \dot{m}_{in} \cdot |\dot{m}_{in}| \cdot \frac{v_{in} +
                v_{out}}{2}} &
                |\dot{m}| > \epsilon
                \end{cases}

        Note
        ----
        The zeta value is caluclated on the basis of a given pressure loss at
        a given flow rate in the design case. As the cross sectional area A
        will not change, it is possible to handle the equation in this way:

        .. math::

            \frac{\zeta}{D^4} = \frac{\Delta p \cdot \pi^2}
            {8 \cdot \dot{m}^2 \cdot v}
        """
        data = self.get_attr(zeta)
        i = self.inl[inconn]
        o = self.outl[outconn]

        if abs(i.m.val_SI) < 1e-4:
            return i.p.val_SI - o.p.val_SI

        else:
            v_i = i.calc_vol(T0=i.T.val_SI)
            v_o = o.calc_vol(T0=o.T.val_SI)
            return (
                data.val - (i.p.val_SI - o.p.val_SI) * math.pi ** 2
                / (8 * abs(i.m.val_SI) * i.m.val_SI * (v_i + v_o) / 2)
            )

    def zeta_func_doc(self, label, zeta=None, inconn=0, outconn=0):
        r"""
        Calculate residual value of :math:`\zeta`-function.

        Parameters
        ----------
        zeta : str
            Component parameter to evaluate the zeta_func on, e.g.
            :code:`zeta1`.

        inconn : int
            Connection index of inlet.

        outconn : int
            Connection index of outlet.

        Returns
        -------
        residual : float
            Residual value of function.
        """
        inl = r'_\mathrm{in,' + str(inconn + 1) + r'}'
        outl = r'_\mathrm{out,' + str(outconn + 1) + r'}'
        latex = (
            r'0 = \begin{cases}' + '\n' +
            r'p' + inl + r'- p' + outl + r' & |\dot{m}' + inl +
            r'| < \unitfrac[0.0001]{kg}{s} \\' + '\n' +
            r'\frac{\zeta}{D^4}-\frac{(p' + inl + r'-p' + outl + r')'
            r'\cdot\pi^2}{8\cdot\dot{m}' + inl + r'\cdot|\dot{m}' + inl +
            r'|\cdot\frac{v' + inl + r' + v' + outl + r'}{2}}' +
            r'& |\dot{m}' + inl + r'| \geq \unitfrac[0.0001]{kg}{s}' + '\n'
            r'\end{cases}'
        )
        return generate_latex_eq(self, latex, label)

    def zeta_dependents(self, zeta=None, inconn=0, outconn=0):
        return [
            self.inl[inconn].m,
            self.inl[inconn].p,
            self.inl[inconn].h,
            self.outl[outconn].p,
            self.outl[outconn].h,
            self.get_attr(zeta)
        ]

    def dp_func(self, dp=None, inconn=None, outconn=None):
        """Calculate residual value of pressure difference function.

        Parameters
        ----------
        dp : str
            Component parameter to evaluate the dp_func on, e.g.
            :code:`dp1`.

        inconn : int
            Connection index of inlet.

        outconn : int
            Connection index of outlet.

        Returns
        -------
        residual : float
            Residual value of function.

            .. math::

                0 = p_{in} - p_{out} - dp
        """
        inlet_conn = self.inl[inconn]
        outlet_conn = self.outl[outconn]
        dp_value = self.get_attr(dp).val_SI
        return inlet_conn.p.val_SI - outlet_conn.p.val_SI - dp_value

    def dp_dependents(self, dp=None, inconn=None, outconn=None):
        return [
            self.inl[inconn].p,
            self.outl[outconn].p
        ]

    def dp_structure_matrix(self, k, dp=None, inconn=0, outconn=0):
        inlet_conn = self.inl[inconn]
        outlet_conn = self.outl[outconn]
        self._structure_matrix[k, inlet_conn.p.sm_col] = 1
        self._structure_matrix[k, outlet_conn.p.sm_col] = -1
        self._rhs[k] = self.dp.val_SI<|MERGE_RESOLUTION|>--- conflicted
+++ resolved
@@ -343,6 +343,8 @@
         else:
             self.constraints = self.get_mandatory_constraints().copy()
 
+        self.parameters
+
         self.prop_specifications = {}
         self.var_specifications = {}
         self.group_specifications = {}
@@ -364,34 +366,16 @@
             if constraint.structure_matrix is not None:
                 constraint.structure_matrix(row_idx + sum_eq, **constraint.func_params)
 
-<<<<<<< HEAD
             sum_eq += constraint.num_eq_sets
 
+        if not self.bypass:
+            sum_eq = self._setup_user_imposed_constraints(row_idx, sum_eq)
+
+        self.num_eq = sum_eq
+
+    def _setup_user_imposed_constraints(self, row_idx, sum_eq):
         for key, data in self.parameters.items():
             if isinstance(data, dc_cp):
-=======
-        if not self.bypass:
-            self._setup_user_imposed_constraints(num_nw_vars)
-
-        self.jacobian = {}
-        self.residual = np.zeros(self.num_eq)
-
-        sum_eq = 0
-        for constraint in self.constraints.values():
-            num_eq = constraint['num_eq']
-            if constraint['constant_deriv']:
-                constraint["deriv"](None, sum_eq)
-            sum_eq += num_eq
-
-        # done
-        msg = f"The component {self.label} has {self.num_vars} variables."
-        logger.debug(msg)
-
-    def _setup_user_imposed_constraints(self, num_nw_vars):
-        for key, val in self.parameters.items():
-            data = self.get_attr(key)
-            if isinstance(val, dc_cp):
->>>>>>> 8e0ec605
                 if data.is_var:
                     self.num_vars += 1
                     self.vars[data] = key
@@ -448,7 +432,7 @@
                 self.group_specifications[key] = data.is_set
             # add equations to structure matrix
             if data.is_set and data.func is not None:
-                for i in range(sum_eq, sum_eq + constraint.num_eq_sets):
+                for i in range(sum_eq, sum_eq + data.num_eq_sets):
                     self._rhs[i + row_idx] = 0
                     self._equation_lookup[i + row_idx] = key
 
@@ -457,7 +441,7 @@
 
                 sum_eq += data.num_eq_sets
 
-        self.num_eq = sum_eq
+        return sum_eq
 
     def _update_num_eq(self):
         pass
@@ -496,7 +480,6 @@
                     )
                     self.num_eq += self.parameters[value].num_eq
 
-<<<<<<< HEAD
         self.jacobian = {}
         self.residual = np.zeros(self.num_eq)
 
@@ -507,8 +490,6 @@
                 constraint.deriv(sum_eq)
             sum_eq += num_eq
 
-=======
->>>>>>> 8e0ec605
     def get_parameters(self):
         return {}
 
@@ -704,23 +685,13 @@
 
             sum_eq += num_eq
 
-<<<<<<< HEAD
+        if self.bypass:
+            return
         for label, data in self.user_imposed_equations.items():
             self.residual[sum_eq:sum_eq + data.num_eq] = data.func(
                 **data.func_params
             )
             self._solve_jacobian(data, increment_filter, sum_eq)
-=======
-        if self.bypass:
-            return
-
-        for data in self.parameters.values():
-            if data.is_set and data.func is not None:
-                self.residual[sum_eq:sum_eq + data.num_eq] = data.func(
-                    **data.func_params
-                )
-                data.deriv(increment_filter, sum_eq, **data.func_params)
->>>>>>> 8e0ec605
 
             sum_eq += data.num_eq
 
@@ -1011,134 +982,6 @@
     def get_plotting_data(self):
         return
 
-<<<<<<< HEAD
-=======
-    def pressure_equality_func(self):
-        r"""
-        Equation for pressure equality.
-
-        Returns
-        -------
-        residual : float
-            Residual value of equation.
-
-            .. math::
-
-                0 = p_{in,i} - p_{out,i} \;\forall i\in\text{inlets}
-        """
-        residual = []
-        for i in range(self.num_i):
-            residual += [self.inl[i].p.val_SI - self.outl[i].p.val_SI]
-        return residual
-
-    def pressure_equality_func_doc(self, label):
-        r"""
-        Equation for pressure equality.
-
-        Parameters
-        ----------
-        label : str
-            Label for equation.
-
-        Returns
-        -------
-        latex : str
-            LaTeX code of equations applied.
-        """
-        indices = list(range(1, self.num_i + 1))
-        if len(indices) > 1:
-            indices = ', '.join(str(idx) for idx in indices)
-        else:
-            indices = str(indices[0])
-        latex = (
-            r'0=p_{\mathrm{in,}i}-p_{\mathrm{out,}i}'
-            r'\; \forall i \in [' + indices + r']')
-        return generate_latex_eq(self, latex, label)
-
-    def pressure_equality_deriv(self, increment_filter, k):
-        r"""
-        Calculate partial derivatives for all mass flow balance equations.
-
-        Returns
-        -------
-        deriv : ndarray
-            Matrix with partial derivatives for the mass flow balance
-            equations.
-        """
-        for i in range(self.num_i):
-            if self.inl[i].p.is_var:
-                self.jacobian[k + i, self.inl[i].p.J_col] = 1
-            if self.outl[i].p.is_var:
-                self.jacobian[k + i, self.outl[i].p.J_col] = -1
-
-    def enthalpy_equality_func(self):
-        r"""
-        Equation for enthalpy equality.
-
-        Returns
-        -------
-        residual : list
-            Residual values of equations.
-
-            .. math::
-
-                0 = h_{in,i} - h_{out,i} \;\forall i\in\text{inlets}
-        """
-        residual = []
-        for i in range(self.num_i):
-            residual += [self.inl[i].h.val_SI - self.outl[i].h.val_SI]
-        return residual
-
-    def enthalpy_equality_func_doc(self, label):
-        r"""
-        Equation for enthalpy equality.
-
-        Parameters
-        ----------
-        label : str
-            Label for equation.
-
-        Returns
-        -------
-        latex : str
-            LaTeX code of equations applied.
-        """
-        indices = list(range(1, self.num_i + 1))
-        if len(indices) > 1:
-            indices = ', '.join(str(idx) for idx in indices)
-        else:
-            indices = str(indices[0])
-        latex = (
-            r'0=h_{\mathrm{in,}i}-h_{\mathrm{out,}i}'
-            r'\; \forall i \in [' + indices + r']'
-        )
-        return generate_latex_eq(self, latex, label)
-
-    def enthalpy_equality_deriv(self, increment_filter, k):
-        r"""
-        Calculate partial derivatives for all mass flow balance equations.
-
-        Returns
-        -------
-        deriv : ndarray
-            Matrix with partial derivatives for the mass flow balance
-            equations.
-        """
-        for i in range(self.num_i):
-            if self.inl[i].h.is_var:
-                self.jacobian[k + i, self.inl[i].h.J_col] = 1
-            if self.outl[i].h.is_var:
-                self.jacobian[k + i, self.outl[i].h.J_col] = -1
-
-    def numeric_deriv(self, func, dx, conn=None, **kwargs):
-        r"""
-        Calculate partial derivative of the function func to dx.
-
-        For details see :py:func:`tespy.tools.helpers._numeric_deriv`
-        """
-        return _numeric_deriv(self, func, dx, conn, **kwargs)
-
->>>>>>> 8e0ec605
     def pr_func(self, pr=None, inconn=0, outconn=0):
         r"""
         Calculate residual value of pressure ratio function.
@@ -1398,4 +1241,4 @@
         outlet_conn = self.outl[outconn]
         self._structure_matrix[k, inlet_conn.p.sm_col] = 1
         self._structure_matrix[k, outlet_conn.p.sm_col] = -1
-        self._rhs[k] = self.dp.val_SI+        self._rhs[k] = self.get_attr(dp).val_SI