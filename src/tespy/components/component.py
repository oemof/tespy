--- conflicted
+++ resolved
@@ -949,136 +949,7 @@
     def get_plotting_data(self):
         return
 
-<<<<<<< HEAD
-    def pr_func(self, pr='', inconn=0, outconn=0):
-=======
-    def pressure_equality_func(self):
-        r"""
-        Equation for pressure equality.
-
-        Returns
-        -------
-        residual : float
-            Residual value of equation.
-
-            .. math::
-
-                0 = p_{in,i} - p_{out,i} \;\forall i\in\text{inlets}
-        """
-        residual = []
-        for i in range(self.num_i):
-            residual += [self.inl[i].p.val_SI - self.outl[i].p.val_SI]
-        return residual
-
-    def pressure_equality_func_doc(self, label):
-        r"""
-        Equation for pressure equality.
-
-        Parameters
-        ----------
-        label : str
-            Label for equation.
-
-        Returns
-        -------
-        latex : str
-            LaTeX code of equations applied.
-        """
-        indices = list(range(1, self.num_i + 1))
-        if len(indices) > 1:
-            indices = ', '.join(str(idx) for idx in indices)
-        else:
-            indices = str(indices[0])
-        latex = (
-            r'0=p_{\mathrm{in,}i}-p_{\mathrm{out,}i}'
-            r'\; \forall i \in [' + indices + r']')
-        return generate_latex_eq(self, latex, label)
-
-    def pressure_equality_deriv(self, k):
-        r"""
-        Calculate partial derivatives for all mass flow balance equations.
-
-        Returns
-        -------
-        deriv : ndarray
-            Matrix with partial derivatives for the mass flow balance
-            equations.
-        """
-        for i in range(self.num_i):
-            if self.inl[i].p.is_var:
-                self.jacobian[k + i, self.inl[i].p.J_col] = 1
-            if self.outl[i].p.is_var:
-                self.jacobian[k + i, self.outl[i].p.J_col] = -1
-
-    def enthalpy_equality_func(self):
-        r"""
-        Equation for enthalpy equality.
-
-        Returns
-        -------
-        residual : list
-            Residual values of equations.
-
-            .. math::
-
-                0 = h_{in,i} - h_{out,i} \;\forall i\in\text{inlets}
-        """
-        residual = []
-        for i in range(self.num_i):
-            residual += [self.inl[i].h.val_SI - self.outl[i].h.val_SI]
-        return residual
-
-    def enthalpy_equality_func_doc(self, label):
-        r"""
-        Equation for enthalpy equality.
-
-        Parameters
-        ----------
-        label : str
-            Label for equation.
-
-        Returns
-        -------
-        latex : str
-            LaTeX code of equations applied.
-        """
-        indices = list(range(1, self.num_i + 1))
-        if len(indices) > 1:
-            indices = ', '.join(str(idx) for idx in indices)
-        else:
-            indices = str(indices[0])
-        latex = (
-            r'0=h_{\mathrm{in,}i}-h_{\mathrm{out,}i}'
-            r'\; \forall i \in [' + indices + r']'
-        )
-        return generate_latex_eq(self, latex, label)
-
-    def enthalpy_equality_deriv(self, k):
-        r"""
-        Calculate partial derivatives for all mass flow balance equations.
-
-        Returns
-        -------
-        deriv : ndarray
-            Matrix with partial derivatives for the mass flow balance
-            equations.
-        """
-        for i in range(self.num_i):
-            if self.inl[i].h.is_var:
-                self.jacobian[k + i, self.inl[i].h.J_col] = 1
-            if self.outl[i].h.is_var:
-                self.jacobian[k + i, self.outl[i].h.J_col] = -1
-
-    def numeric_deriv(self, func, dx, conn=None, **kwargs):
-        r"""
-        Calculate partial derivative of the function func to dx.
-
-        For details see :py:func:`tespy.tools.helpers._numeric_deriv`
-        """
-        return _numeric_deriv(self, func, dx, conn, **kwargs)
-
     def pr_func(self, pr=None, inconn=0, outconn=0):
->>>>>>> 4d706321
         r"""
         Calculate residual value of pressure ratio function.
 
