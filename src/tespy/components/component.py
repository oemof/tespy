# -*- coding: utf-8

"""Module class component.

All tespy components inherit from this class.


This file is part of project TESPy (github.com/oemof/tespy). It's copyrighted
by the contributors recorded in the version control history of the file,
available from its original location tespy/components/components.py

SPDX-License-Identifier: MIT
"""

import math

import numpy as np
import pint

from tespy.tools import logger
from tespy.tools.characteristics import CharLine
from tespy.tools.characteristics import CharMap
from tespy.tools.characteristics import load_default_char as ldc
from tespy.tools.data_containers import ComponentCharacteristicMaps as dc_cm
from tespy.tools.data_containers import ComponentCharacteristics as dc_cc
from tespy.tools.data_containers import ComponentMandatoryConstraints as dc_cmc
from tespy.tools.data_containers import ComponentProperties as dc_cp
from tespy.tools.data_containers import GroupedComponentCharacteristics as dc_gcc
from tespy.tools.data_containers import GroupedComponentProperties as dc_gcp
from tespy.tools.data_containers import SimpleDataContainer as dc_simple
from tespy.tools.global_vars import ERR
from tespy.tools.helpers import _get_dependents
from tespy.tools.helpers import _get_vector_dependents
from tespy.tools.helpers import _partial_derivative
from tespy.tools.helpers import _partial_derivative_vecvar
from tespy.tools.helpers import bus_char_derivative
from tespy.tools.helpers import bus_char_evaluation
from tespy.tools.helpers import newton_with_kwargs


def component_registry(type):
    component_registry.items[type.__name__] = type
    return type


component_registry.items = {}


@component_registry
class Component:
    r"""
    Class Component is the base class of all TESPy components.

    Parameters
    ----------
    label : str
        The label of the component.

    design : list
        List containing design parameters (stated as String).

    offdesign : list
        List containing offdesign parameters (stated as String).

    design_path : str
        Path to the components design case.

    local_offdesign : boolean
        Treat this component in offdesign mode in a design calculation.

    local_design : boolean
        Treat this component in design mode in an offdesign calculation.

    char_warnings : boolean
        Ignore warnings on default characteristics usage for this component.

    printout : boolean
        Include this component in the network's results printout.

    **kwargs :
        See the class documentation of desired component for available
        keywords.

    Note
    ----
    The initialisation method (__init__), setter method (set_attr) and getter
    method (get_attr) are used for instances of class component and its
    children.

    Allowed keywords in kwargs are 'design_path', 'design' and 'offdesign'.
    Additional keywords depend on the type of component you want to create.

    Example
    -------
    Basic example for a setting up a
    :py:class:`tespy.components.component.Component` object. This example does
    not run a tespy calculation.

    >>> from tespy.components.component import Component
    >>> comp = Component('myComponent')
    >>> type(comp)
    <class 'tespy.components.component.Component'>
    """

    def __init__(self, label, **kwargs):

        # check if components label is of type str and for prohibited chars
        _forbidden = [';', ',', '.']
        if not isinstance(label, str):
            msg = 'Component label must be of type str!'
            logger.error(msg)
            raise ValueError(msg)

        elif any([True for x in _forbidden if x in label]):
            msg = (
                f"You cannot use any of {', '.join(_forbidden)} in a "
                f"component label ({self.__class__.__name__})"
            )
            logger.error(msg)
            raise ValueError(msg)

        else:
            self.label = label

        # defaults
        self.new_design = True
        self.design_path = None
        self.design = []
        self.offdesign = []
        self.local_design = False
        self.local_offdesign = False
        self.char_warnings = True
        self.printout = True
        self.bypass = False
        self.fkt_group = self.label

        # add container for components attributes
        self.parameters = self.get_parameters().copy()
        self.__dict__.update(self.parameters)
        self.set_attr(**kwargs)

    def set_attr(self, **kwargs):
        r"""
        Set, reset or unset attributes of a component for provided arguments.

        Parameters
        ----------
        design : list
            List containing design parameters (stated as String).

        offdesign : list
            List containing offdesign parameters (stated as String).

        design_path: str
            Path to the components design case.

        **kwargs :
            See the class documentation of desired component for available
            keywords.

        Note
        ----
        Allowed keywords in kwargs are obtained from class documentation as all
        components share the
        :py:meth:`tespy.components.component.Component.set_attr` method.
        """
        # set specified values
        for key in kwargs:
            if key in self.parameters:
                data = self.get_attr(key)
                if kwargs[key] is None:
                    data.set_attr(is_set=False)
                    try:
                        data.set_attr(is_var=False)
                    except KeyError:
                        pass
                    continue


                is_numeric = False
                is_quantity = False

                if isinstance(kwargs[key], pint.Quantity):
                    is_quantity = True
                else:
                    try:
                        float(kwargs[key])
                        is_numeric = True
                    except (TypeError, ValueError):
                        pass

                # dict specification
                if (isinstance(kwargs[key], dict) and
                        not isinstance(data, dc_simple)):
                    data.set_attr(**kwargs[key])

                # value specification for component properties
                elif isinstance(data, dc_cp) or isinstance(data, dc_simple):
                    if is_numeric or is_quantity:
                        data.set_attr(val=kwargs[key], is_set=True)
                        if isinstance(data, dc_cp):
                            data.set_attr(is_var=False)

<<<<<<< HEAD
                    elif kwargs[key] == 'var' and isinstance(data, dc_cp):
                        data.set_attr(is_set=True, is_var=True)

=======
>>>>>>> de444913
                    elif isinstance(data, dc_simple):
                        data.set_attr(val=kwargs[key], is_set=True)

                    elif kwargs[key] == 'var' and isinstance(data, dc_cp):
                        data.set_attr(is_set=True, _is_var=True)

                    # invalid datatype for keyword
                    else:
                        msg = (
                            f"Bad datatype for keyword argument {key} for "
                            f"component {self.label}."
                        )
                        logger.error(msg)
                        raise TypeError(msg)

                elif isinstance(data, dc_cc) or isinstance(data, dc_cm):
                    # value specification for characteristics
                    if (isinstance(kwargs[key], CharLine) or
                            isinstance(kwargs[key], CharMap)):
                        data.char_func = kwargs[key]

                    # invalid datatype for keyword
                    else:
                        msg = (
                            f"Bad datatype for keyword argument {key} for "
                            f"component {self.label}."
                        )
                        logger.error(msg)
                        raise TypeError(msg)

            elif key in ['design', 'offdesign']:
                if not isinstance(kwargs[key], list):
                    msg = (
                        f"Please provide the {key} parameters as list for "
                        f"component {self.label}."
                    )
                    logger.error(msg)
                    raise TypeError(msg)
                if set(kwargs[key]).issubset(list(self.parameters.keys())):
                    self.__dict__.update({key: kwargs[key]})

                else:
                    keys = ", ".join(self.parameters.keys())
                    msg = (
                        "Available parameters for (off-)design specification "
                        f"of component {self.label} are: {keys}."
                    )
                    logger.error(msg)
                    raise ValueError(msg)

            elif key in ['local_design', 'local_offdesign',
                         'printout', 'char_warnings', 'bypass']:
                if not isinstance(kwargs[key], bool):
                    msg = (
                        f"Please provide the {key} parameters as bool for "
                        f"component {self.label}."
                    )
                    logger.error(msg)
                    raise TypeError(msg)

                else:
                    self.__dict__.update({key: kwargs[key]})

            elif key == 'design_path' or key == 'fkt_group':
                self.__dict__.update({key: kwargs[key]})

                self.new_design = True

            # invalid keyword
            else:
                msg = f"Component {self.label} has no attribute {key}."
                logger.error(msg)
                raise KeyError(msg)

    def get_attr(self, key):
        r"""
        Get the value of a component's attribute.

        Parameters
        ----------
        key : str
            The attribute you want to retrieve.

        Returns
        -------
        out :
            Value of specified attribute.
        """
        if key in self.__dict__:
            return self.__dict__[key]
        else:
            msg = f"Component {self.label} has no attribute {key}."
            logger.error(msg)
            raise KeyError(msg)

    def _serialize(self):
        export = {}
        for k in self._serializable():
            export.update({k: self.get_attr(k)})
        for k in self.parameters:
            data = self.get_attr(k)
            export.update({k: data._serialize()})

        return {self.label: export}

    @staticmethod
    def _serializable():
        return [
            "design", "offdesign", "local_design", "local_offdesign",
            "design_path", "printout", "fkt_group", "char_warnings", "bypass"
        ]

    def propagate_wrapper_to_target(self, branch):
        inconn = branch["connections"][-1]
        conn_idx = self.inl.index(inconn)
        outconn = self.outl[conn_idx]

        branch["connections"] += [outconn]
        branch["components"] += [self]

        outconn.target.propagate_wrapper_to_target(branch)

    def get_variables(self):
        variables = {}
        for key, data in self.parameters.items():
            if isinstance(data, dc_cp):
                if data.is_var:
                    variables.update({key: data})

        return variables

    def _preprocess(self, row_idx):
        r"""
        Perform component initialization in network preprocessing.

        Parameters
        ----------
        nw : tespy.networks.network.Network
            Network this component is integrated in.
        """
        self.num_vars = 0

        if self.bypass:
            self.constraints = self.get_bypass_constraints().copy()
        else:
            self.constraints = self.get_mandatory_constraints().copy()

        self.parameters

        self.prop_specifications = {}
        self.var_specifications = {}
        self.group_specifications = {}
        self.char_specifications = {}
        # ???
        self.__dict__.update(self.constraints)

        self._structure_matrix = {}
        self._rhs = {}
        self._equation_set_lookup = {}

        sum_eq = 0

        for name, constraint in self.constraints.items():
            for i in range(sum_eq, sum_eq + constraint.num_eq_sets):
                self._rhs[i + row_idx] = 0
                self._equation_set_lookup[i + row_idx] = name

            if constraint.structure_matrix is not None:
                constraint.structure_matrix(row_idx + sum_eq, **constraint.func_params)

            sum_eq += constraint.num_eq_sets

        if not self.bypass:
            sum_eq = self._setup_user_imposed_constraints(row_idx, sum_eq)

        self.num_eq = sum_eq

    def _setup_user_imposed_constraints(self, row_idx, sum_eq):
        for key, data in self.parameters.items():
            if isinstance(data, dc_cp):
                if data.is_var:
                    self.num_vars += 1
                    data._potential_var = True
                else:
                    data._potential_var = False
                self.prop_specifications[key] = data.is_set
                self.var_specifications[key] = data.is_var

            # component characteristics
            elif isinstance(data, dc_cc):
                if data.func is not None:
                    self.char_specifications[key] = data.is_set
                if data.char_func is None:
                    try:
                        data.char_func = ldc(
                            self.__class__.__name__, key, 'DEFAULT', CharLine
                        )
                    except KeyError:
                        data.char_func = CharLine(x=[0, 1], y=[1, 1])

            # component characteristics
            elif isinstance(data, dc_cm):
                if data.func is not None:
                    self.char_specifications[key] = data.is_set
                if data.char_func is None:
                    try:
                        data.char_func = ldc(
                            self.__class__.__name__, key, 'DEFAULT', CharMap
                        )
                    except KeyError:
                        data.char_func = CharLine(x=[0, 1], y=[1, 1])

            # grouped component properties
            elif type(data) == dc_gcp:
                is_set = True
                for e in data.elements:
                    if not self.get_attr(e).is_set:
                        is_set = False

                if is_set:
                    data.set_attr(is_set=True)
                elif data.is_set:
                    msg = (
                        'All parameters of the component group have to be '
                        'specified! This component group uses the following '
                        f'parameters: {", ".join(data.elements)} at '
                        f'{self.label}. Group will be set to False.'
                    )
                    logger.warning(msg)
                    data.set_attr(is_set=False)
                else:
                    data.set_attr(is_set=False)
                self.group_specifications[key] = data.is_set

            # grouped component characteristics
            elif type(data) == dc_gcc:
                self.group_specifications[key] = data.is_set
            # add equations to structure matrix
            if data.is_set and data.func is not None:
                for i in range(sum_eq, sum_eq + data.num_eq_sets):
                    self._rhs[i + row_idx] = 0
                    self._equation_set_lookup[i + row_idx] = key

                if data.structure_matrix is not None:
                    data.structure_matrix(row_idx + sum_eq, **data.func_params)

                sum_eq += data.num_eq_sets

        return sum_eq

    def _update_num_eq(self):
        pass

    def _check_dependents_implemented(self, deriv, dependents):
        if deriv is None and len(dependents) > 1:
            msg = (
                "Retrieving the derivatives of component parameters "
                "associated with more than one equation is not yet "
                "supported. For these equations, you have to implement "
                "a separate derivate calculation method yourself and "
                "specify it in the component's parameter dictionaries."
            )
            raise NotImplementedError(msg)

    def _assign_dependents_and_eq_mapping(self, value, data, eq_dict, eq_counter):
        if data.dependents is None:
            scalar_dependents = [[] for _ in range(data.num_eq)]
            vector_dependents = [{} for _ in range(data.num_eq)]
        else:
            dependents = data.dependents(**data.func_params)
            if type(dependents) == list:
                scalar_dependents = _get_dependents(dependents)
                vector_dependents = [{} for _ in range(data.num_eq)]
            else:
                scalar_dependents = _get_dependents(dependents["scalars"])
                vector_dependents = _get_vector_dependents(dependents["vectors"])

                # this is a temporary fix
                if len(vector_dependents) < data.num_eq:
                    vector_dependents = [{} for _ in range(data.num_eq)]

            self._check_dependents_implemented(data.deriv, scalar_dependents)

        eq_dict[value]._scalar_dependents = scalar_dependents
        eq_dict[value]._vector_dependents = vector_dependents
        eq_dict[value]._first_eq_index = eq_counter

        for i in range(data.num_eq):
            self._equation_lookup[eq_counter + i] = (value, i)
            self._equation_scalar_dependents_lookup[eq_counter + i] = scalar_dependents[i]
            self._equation_vector_dependents_lookup[eq_counter + i] = vector_dependents[i]

    def _prepare_for_solver(self, system_dependencies, eq_counter):
        r"""
        Perform component initialization in network preprocessing.

        Parameters
        ----------
        nw : tespy.networks.network.Network
            Network this component is integrated in.
        """
        self.num_eq = 0
        self.it = 0
        self.equations = {}
        self._equation_lookup = {}
        self._equation_scalar_dependents_lookup = {}
        self._equation_vector_dependents_lookup = {}

        self._update_num_eq()

        for eq_num, value in self._equation_set_lookup.items():
            if eq_num in system_dependencies:
                continue

            eq_dict = self.equations
            if value in self.constraints:
                data = self.constraints[value]
            elif value in self.parameters:
                data = self.parameters[value]

            if data.num_eq == 0:
                continue

            if value not in eq_dict:
                eq_dict.update({value: data})
                self._assign_dependents_and_eq_mapping(
                    value, data, eq_dict, eq_counter
                )
                self.num_eq += data.num_eq
                eq_counter += data.num_eq

        self.jacobian = {}
        self.residual = {}

        # this could in principle apply for all equations!
        for constraint in self.equations.values():
            eq_num = constraint._first_eq_index
            if constraint.constant_deriv:
                constraint.deriv(None, eq_num)

        return eq_counter

    def get_parameters(self):
        return {}

    def get_mandatory_constraints(self):
        return {
            'mass_flow_constraints': dc_cmc(**{
                'structure_matrix': self.variable_equality_structure_matrix,
                'num_eq_sets': self.num_i,
                'func_params': {'variable': 'm'}
            }),
            'fluid_constraints': dc_cmc(**{
                'structure_matrix': self.variable_equality_structure_matrix,
                'num_eq_sets': self.num_i,
                'func_params': {'variable': 'fluid'}
            })
        }

    def get_bypass_constraints(self):
        msg = (
            f"The component {self.label} of type {self.__class__.__name__} "
            "does not have bypassing functionality yet."
        )
        logger.exception(msg)
        raise NotImplementedError(msg)

    @staticmethod
    def inlets():
        return []

    @staticmethod
    def outlets():
        return []

    @staticmethod
    def powerinlets():
        return []

    @staticmethod
    def poweroutlets():
        return []

    def _partial_derivative(self, var, eq_num, value, increment_filter=None, **kwargs):
        result = _partial_derivative(var, value, increment_filter, **kwargs)
        if result is not None:
            self.jacobian[eq_num, var.J_col] = result

    def _partial_derivative_fluid(self, var, eq_num, value, dx, increment_filter=None, **kwargs):
        result = _partial_derivative_vecvar(var, value, dx, increment_filter, **kwargs)
        if result is not None:
            self.jacobian[eq_num, var.J_col[dx]] = result

    def _add_missing_fluids(self, connections):
        return []

    def get_char_expr(self, param, type='rel', inconn=0, outconn=0):
        r"""
        Generic method to access characteristic function parameters.

        Parameters
        ----------
        param : str
            Parameter for characteristic function evaluation.

        type : str
            Type of expression:

            - :code:`rel`: relative to design value
            - :code:`abs`: absolute value

        inconn : int
            Index of inlet connection.

        outconn : int
            Index of outlet connection.

        Returns
        -------
        expr : float
            Value of expression
        """
        if type == 'rel':
            if param == 'm':
                return self.inl[inconn].m.val_SI / self.inl[inconn].m.design
            elif param == 'm_out':
                return self.outl[outconn].m.val_SI / self.outl[outconn].m.design
            elif param == 'v':
                v = self.inl[inconn].m.val_SI * self.inl[inconn].calc_vol()
                return v / self.inl[inconn].v.design
            elif param == 'pr':
                return (
                    (self.outl[outconn].p.val_SI * self.inl[inconn].p.design)
                    / (self.inl[inconn].p.val_SI * self.outl[outconn].p.design)
                )
            else:
                msg = (
                    f"The parameter {param} is not available for "
                    "characteristic function evaluation."
                )
                logger.error(msg)
                raise ValueError(msg)
        else:
            if param == 'm':
                return self.inl[inconn].m.val_SI
            elif param == 'm_out':
                return self.outl[outconn].m.val_SI
            elif param == 'v':
                return self.inl[inconn].m.val_SI * self.inl[inconn].calc_vol()
            elif param == 'pr':
                return self.outl[outconn].p.val_SI / self.inl[inconn].p.val_SI
            else:
                return False

    def bus_func(self, bus):
        r"""
        Base method for calculation of the value of the bus function.

        Parameters
        ----------
        bus : tespy.connections.bus.Bus
            TESPy bus object.

        Returns
        -------
        residual : float
            Residual value of bus equation.
        """
        return 0

    def calc_bus_expr(self, bus):
        r"""
        Return the busses' characteristic line input expression.

        Parameters
        ----------
        bus : tespy.connections.bus.Bus
            Bus to calculate the characteristic function expression for.

        Returns
        -------
        expr : float
            Ratio of power to power design depending on the bus base
            specification.
        """
        b = bus.comps.loc[self]
        if np.isnan(b['P_ref']) or b['P_ref'] == 0:
            return 1
        else:
            comp_val = self.bus_func(b)
            if b['base'] == 'component':
                return abs(comp_val / b['P_ref'])
            else:
                kwargs = {
                    "function": bus_char_evaluation,
                    "parameter": "bus_value",
                    "component_value": comp_val,
                    "reference_value": b["P_ref"],
                    "char_func": b["char"]
                }
                bus_value = newton_with_kwargs(
                    derivative=bus_char_derivative,
                    target_value=0,
                    val0=b['P_ref'],
                    valmin=-1e15,
                    valmax=1e15,
                    **kwargs
                )
                return bus_value / b['P_ref']

    def calc_bus_efficiency(self, bus):
        r"""
        Return the busses' efficiency.

        Parameters
        ----------
        bus : tespy.connections.bus.Bus
            Bus to calculate the efficiency value on.

        Returns
        -------
        efficiency : float
            Efficiency value of the bus.

            .. math::

                \eta_\mathrm{bus} = \begin{cases}
                \eta\left(
                \frac{\dot{E}_\mathrm{bus}}{\dot{E}_\mathrm{bus,ref}}\right) &
                \text{bus base = 'bus'}\\
                \eta\left(
                \frac{\dot{E}_\mathrm{component}}
                {\dot{E}_\mathrm{component,ref}}\right) &
                \text{bus base = 'component'}
                \end{cases}

        Note
        ----
        If the base value of the bus is the bus value itself, a newton
        iteration is used to find the bus value satisfying the corresponding
        equation (case 1).
        """
        return bus.comps.loc[self, 'char'].evaluate(self.calc_bus_expr(bus))

    def calc_bus_value(self, bus):
        r"""
        Return the busses' value of the component's energy transfer.

        Parameters
        ----------
        bus : tespy.connections.bus.Bus
            Bus to calculate energy transfer on.

        Returns
        -------
        bus_value : float
            Value of the energy transfer on the specified bus.

            .. math::

                \dot{E}_\mathrm{bus} = \begin{cases}
                \frac{\dot{E}_\mathrm{component}}{f\left(
                \frac{\dot{E}_\mathrm{bus}}{\dot{E}_\mathrm{bus,ref}}\right)} &
                \text{bus base = 'bus'}\\
                \dot{E}_\mathrm{component} \cdot f\left(
                \frac{\dot{E}_\mathrm{component}}
                {\dot{E}_\mathrm{component,ref}}\right) &
                \text{bus base = 'component'}
                \end{cases}

        Note
        ----
        If the base value of the bus is the bus value itself, a newton
        iteration is used to find the bus value satisfying the corresponding
        equation (case 1).
        """
        b = bus.comps.loc[self]
        comp_val = self.bus_func(b)
        expr = self.calc_bus_expr(bus)
        if b['base'] == 'component':
            return comp_val * b['char'].evaluate(expr)
        else:
            return comp_val / b['char'].evaluate(expr)

    def initialise_source(self, c, key):
        r"""
        Return a starting value for pressure and enthalpy at outlet.

        Parameters
        ----------
        c : tespy.connections.connection.Connection
            Connection to perform initialisation on.

        key : str
            Fluid property to retrieve.

        Returns
        -------
        val : float
            Starting value for pressure/enthalpy in SI units.

            .. math::

                val = \begin{cases}
                0 & \text{key = 'p'}\\
                0 & \text{key = 'h'}
                \end{cases}
        """
        return 0

    def initialise_target(self, c, key):
        r"""
        Return a starting value for pressure and enthalpy at inlet.

        Parameters
        ----------
        c : tespy.connections.connection.Connection
            Connection to perform initialisation on.

        key : str
            Fluid property to retrieve.

        Returns
        -------
        val : float
            Starting value for pressure/enthalpy in SI units.

            .. math::

                val = \begin{cases}
                0 & \text{key = 'p'}\\
                0 & \text{key = 'h'}
                \end{cases}
        """
        return 0

    def _set_design_parameters(self, mode, data):
        r"""
        Set or unset design values of component parameters.

        Parameters
        ----------
        mode : str
            Setting component design values for :code:`mode='offdesign'`
            and unsetting them for :code:`mode='design'`.

        df : pandas.core.series.Series
            Series containing the component parameters.
        """
        if mode == 'design' or self.local_design:
            self.new_design = True

        for key, dc in self.parameters.items():
            if isinstance(dc, dc_cp):
                if (
                        ((mode == 'offdesign' and not self.local_design) or
                        (mode == 'design' and self.local_offdesign)) and
                        (data[key] is not None)
                    ):
                    self.get_attr(key).design = float(data[key])

                else:
                    self.get_attr(key).design = np.nan

    def calc_parameters(self):
        r"""Postprocessing parameter calculation."""
        return

    def check_parameter_bounds(self):
        r"""Check parameter value limits."""
        _no_limit_violated = True
        for p in self.parameters.keys():
            data = self.get_attr(p)
            if isinstance(data, dc_cp):
                if data.val_SI > data.max_val + ERR:
                    msg = (
                        f"Invalid value for {p}: {p} = {data.val_SI} above "
                        f"maximum value ({data.max_val}) at component "
                        f"{self.label}."
                    )
                    logger.warning(msg)
                    _no_limit_violated = False

                elif data.val_SI < data.min_val - ERR:
                    msg = (
                        f"Invalid value for {p}: {p} = {data.val_SI} below "
                        f"minimum value ({data.min_val}) at component "
                        f"{self.label}."
                    )
                    logger.warning(msg)
                    _no_limit_violated = False

            elif isinstance(data, dc_cc) and data.is_set:
                if data.param is not None:
                    expr = self.get_char_expr(data.param, **data.char_params)
                    data.char_func.get_domain_errors(expr, self.label)

            elif isinstance(data, dc_gcc) and data.is_set:
                for char in data.elements:
                    char_data = self.get_attr(char)
                    expr = self.get_char_expr(
                        char_data.param, **char_data.char_params)
                    char_data.char_func.get_domain_errors(expr, self.label)

        return _no_limit_violated

    def convergence_check(self):
        return

    def entropy_balance(self):
        r"""Entropy balance calculation method."""
        return

    def exergy_balance(self, T0):
        r"""
        Exergy balance calculation method.

        Parameters
        ----------
        T0 : float
            Ambient temperature T0 / K.
        """
        self.E_P = np.nan
        self.E_F = np.nan
        self.E_bus = {
            "chemical": np.nan, "physical": np.nan, "massless": np.nan
        }
        self.E_D = np.nan
        self.epsilon = self._calc_epsilon()

    def _calc_epsilon(self):
        if self.E_F == 0:
            return np.nan
        else:
            return self.E_P / self.E_F

    def get_plotting_data(self):
        return

    def pr_func(self, pr=None, inconn=0, outconn=0):
        r"""
        Calculate residual value of pressure ratio function.

        Parameters
        ----------
        pr : str
            Component parameter to evaluate the pr_func on, e.g.
            :code:`pr1`.

        inconn : int
            Connection index of inlet.

        outconn : int
            Connection index of outlet.

        Returns
        -------
        residual : float
            Residual value of function.

            .. math::

                0 = p_{in} \cdot pr - p_{out}
        """
        pr = self.get_attr(pr).val_SI
        return self.inl[inconn].p.val_SI * pr - self.outl[outconn].p.val_SI

    def pr_deriv(self, increment_filter, k, pr=None, inconn=0, outconn=0):
        r"""
        Calculate residual value of pressure ratio function.

        Parameters
        ----------
        increment_filter : ndarray
            Matrix for filtering non-changing variables.

        k : int
            Position of equation in Jacobian matrix.

        pr : str
            Component parameter to evaluate the pr_func on, e.g.
            :code:`pr1`.

        inconn : int
            Connection index of inlet.

        outconn : int
            Connection index of outlet.
        """
        pr = self.get_attr(pr)
        i = self.inl[inconn]
        o = self.outl[outconn]

        self._partial_derivative(i.p, k, pr.val_SI)
        self._partial_derivative(o.p, k, -1)
        if pr.is_var:
            self.jacobian[k, self.pr.J_col] = i.p.val_SI

    def pr_dependents(self, pr=None, inconn=0, outconn=0):
        return [
            self.inl[inconn].p,
            self.outl[outconn].p,
            self.get_attr(pr)
        ]

    def pr_structure_matrix(self, k, pr=None, inconn=0, outconn=0):
        pr = self.get_attr(pr)
        i = self.inl[inconn]
        o = self.outl[outconn]

        if not pr.is_var:
            self._structure_matrix[k, i.p.sm_col] = pr.val_SI
            self._structure_matrix[k, o.p.sm_col] = -1

    def variable_equality_structure_matrix(self, k, **kwargs):
        variable = kwargs.get("variable")
        for count, (i, o) in enumerate(zip(self.inl, self.outl)):
            self._structure_matrix[k + count, i.get_attr(variable).sm_col] = 1
            self._structure_matrix[k + count, o.get_attr(variable).sm_col] = -1

    def calc_zeta(self, i, o):
        if abs(i.m.val_SI) <= 1e-4:
            return 0
        else:
            return (
                (i.p.val_SI - o.p.val_SI) * math.pi ** 2
                / (4 * i.m.val_SI ** 2 * (i.vol.val_SI + o.vol.val_SI))
            )

    def zeta_func(self, zeta=None, inconn=0, outconn=0):
        r"""
        Calculate residual value of :math:`\zeta`-function.

        Parameters
        ----------
        zeta : str
            Component parameter to evaluate the zeta_func on, e.g.
            :code:`zeta1`.

        inconn : int
            Connection index of inlet.

        outconn : int
            Connection index of outlet.

        Returns
        -------
        residual : float
            Residual value of function.

            .. math::

                0 = \begin{cases}
                p_{in} - p_{out} & |\dot{m}| < \epsilon \\
                \frac{\zeta}{D^4} - \frac{(p_{in} - p_{out}) \cdot \pi^2}
                {8 \cdot \dot{m}_{in} \cdot |\dot{m}_{in}| \cdot \frac{v_{in} +
                v_{out}}{2}} &
                |\dot{m}| > \epsilon
                \end{cases}

        Note
        ----
        The zeta value is caluclated on the basis of a given pressure loss at
        a given flow rate in the design case. As the cross sectional area A
        will not change, it is possible to handle the equation in this way:

        .. math::

            \frac{\zeta}{D^4} = \frac{\Delta p \cdot \pi^2}
            {8 \cdot \dot{m}^2 \cdot v}
        """
        data = self.get_attr(zeta)
        i = self.inl[inconn]
        o = self.outl[outconn]

        if abs(i.m.val_SI) < 1e-4:
            return i.p.val_SI - o.p.val_SI

        else:
            v_i = i.calc_vol(T0=i.T.val_SI)
            v_o = o.calc_vol(T0=o.T.val_SI)
            return (
                data.val_SI - (i.p.val_SI - o.p.val_SI) * math.pi ** 2
                / (8 * abs(i.m.val_SI) * i.m.val_SI * (v_i + v_o) / 2)
            )

    def zeta_dependents(self, zeta=None, inconn=0, outconn=0):
        return [
            self.inl[inconn].m,
            self.inl[inconn].p,
            self.inl[inconn].h,
            self.outl[outconn].p,
            self.outl[outconn].h,
            self.get_attr(zeta)
        ]

    def dp_func(self, dp=None, inconn=None, outconn=None):
        """Calculate residual value of pressure difference function.

        Parameters
        ----------
        dp : str
            Component parameter to evaluate the dp_func on, e.g.
            :code:`dp1`.

        inconn : int
            Connection index of inlet.

        outconn : int
            Connection index of outlet.

        Returns
        -------
        residual : float
            Residual value of function.

            .. math::

                0 = p_{in} - p_{out} - dp
        """
        inlet_conn = self.inl[inconn]
        outlet_conn = self.outl[outconn]
        dp_value = self.get_attr(dp).val_SI
        return inlet_conn.p.val_SI - outlet_conn.p.val_SI - dp_value

    def dp_dependents(self, dp=None, inconn=None, outconn=None):
        return [
            self.inl[inconn].p,
            self.outl[outconn].p
        ]

    def dp_structure_matrix(self, k, dp=None, inconn=0, outconn=0):
        inlet_conn = self.inl[inconn]
        outlet_conn = self.outl[outconn]
        self._structure_matrix[k, inlet_conn.p.sm_col] = 1
        self._structure_matrix[k, outlet_conn.p.sm_col] = -1
        self._rhs[k] = self.get_attr(dp).val_SI<|MERGE_RESOLUTION|>--- conflicted
+++ resolved
@@ -201,17 +201,11 @@
                         if isinstance(data, dc_cp):
                             data.set_attr(is_var=False)
 
-<<<<<<< HEAD
+                    elif isinstance(data, dc_simple):
+                        data.set_attr(val=kwargs[key], is_set=True)
+
                     elif kwargs[key] == 'var' and isinstance(data, dc_cp):
                         data.set_attr(is_set=True, is_var=True)
-
-=======
->>>>>>> de444913
-                    elif isinstance(data, dc_simple):
-                        data.set_attr(val=kwargs[key], is_set=True)
-
-                    elif kwargs[key] == 'var' and isinstance(data, dc_cp):
-                        data.set_attr(is_set=True, _is_var=True)
 
                     # invalid datatype for keyword
                     else:
