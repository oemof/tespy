--- conflicted
+++ resolved
@@ -258,12 +258,9 @@
             'pr2': dc_cp(
                 min_val=1e-4, max_val=1, num_eq=1, latex=self.pr_func_doc,
                 deriv=self.pr_deriv, func=self.pr_func,
-<<<<<<< HEAD
                 func_params={'pr': 'pr2', 'inconn': 1, 'outconn': 1},
                 structure_matrix=self.pr_structure_matrix
             ),
-=======
-                func_params={'pr': 'pr2', 'inconn': 1, 'outconn': 1}),
             'dp1': dc_cp(
                 min_val=0, max_val=1e15, num_eq=1,
                 deriv=self.dp_deriv, func=self.dp_func,
@@ -272,7 +269,6 @@
                 min_val=0, max_val=1e15, num_eq=1,
                 deriv=self.dp_deriv, func=self.dp_func,
                 func_params={'dp': 'dp2', 'inconn': 1, 'outconn': 1}),
->>>>>>> 14e6e9be
             'zeta1': dc_cp(
                 min_val=0, max_val=1e15, num_eq=1, latex=self.zeta_func_doc,
                 deriv=self.zeta_deriv, func=self.zeta_func,
