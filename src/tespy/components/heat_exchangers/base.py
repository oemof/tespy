--- conflicted
+++ resolved
@@ -695,7 +695,6 @@
         latex = r'0 = ttd_\mathrm{l} - T_\mathrm{out,1} + T_\mathrm{in,2}'
         return generate_latex_eq(self, latex, label)
 
-<<<<<<< HEAD
     def ttd_l_dependents(self):
         return [
             self.inl[1].p,
@@ -703,26 +702,6 @@
             self.outl[0].p,
             self.outl[0].h,
         ]
-=======
-    def ttd_l_deriv(self, increment_filter, k):
-        """
-        Calculate partial derivates of lower terminal temperature function.
-
-        Parameters
-        ----------
-        increment_filter : ndarray
-            Matrix for filtering non-changing variables.
-
-        k : int
-            Position of derivatives in Jacobian matrix (k-th equation).
-        """
-        f = self.ttd_l_func
-        for c in [self.inl[1], self.outl[0]]:
-            if self.is_variable(c.p, increment_filter):
-                self.jacobian[k, c.p.J_col] = self.numeric_deriv(f, 'p', c)
-            if self.is_variable(c.h, increment_filter):
-                self.jacobian[k, c.h.J_col] = self.numeric_deriv(f, 'h', c)
->>>>>>> aa4f20b0
 
     def ttd_min_func(self):
         r"""
