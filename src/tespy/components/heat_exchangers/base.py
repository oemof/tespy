# -*- coding: utf-8

"""Module of class HeatExchanger.


This file is part of project TESPy (github.com/oemof/tespy). It's copyrighted
by the contributors recorded in the version control history of the file,
available from its original location
tespy/components/heat_exchangers/base.py

SPDX-License-Identifier: MIT
"""
import math

import numpy as np

from tespy.components.component import Component
from tespy.components.component import component_registry
from tespy.tools import logger
from tespy.tools.data_containers import ComponentCharacteristics as dc_cc
from tespy.tools.data_containers import ComponentMandatoryConstraints as dc_cmc
from tespy.tools.data_containers import ComponentProperties as dc_cp
from tespy.tools.data_containers import GroupedComponentCharacteristics as dc_gcc
from tespy.tools.document_models import generate_latex_eq
from tespy.tools.fluid_properties import h_mix_pT
from tespy.tools.fluid_properties import s_mix_ph
from tespy.tools.helpers import convert_to_SI
from tespy.tools.helpers import _numeric_deriv


@component_registry
class HeatExchanger(Component):
    r"""
    Class for counter current heat exchanger.

    The component HeatExchanger is the parent class for the components:

    - :py:class:`tespy.components.heat_exchangers.condenser.Condenser`
    - :py:class:`tespy.components.heat_exchangers.desuperheater.Desuperheater`

    **Mandatory Equations**

    - :py:meth:`tespy.components.heat_exchangers.base.HeatExchanger.energy_balance_func`

    **Optional Equations**

    - :py:meth:`tespy.components.heat_exchangers.base.HeatExchanger.energy_balance_hot_func`
    - :py:meth:`tespy.components.heat_exchangers.base.HeatExchanger.kA_func`
    - :py:meth:`tespy.components.heat_exchangers.base.HeatExchanger.kA_char_func`
    - :py:meth:`tespy.components.heat_exchangers.base.HeatExchanger.ttd_u_func`
    - :py:meth:`tespy.components.heat_exchangers.base.HeatExchanger.ttd_l_func`
    - :py:meth:`tespy.components.heat_exchangers.base.HeatExchanger.ttd_min_func`
    - :py:meth:`tespy.components.heat_exchangers.base.HeatExchanger.eff_cold_func`
    - :py:meth:`tespy.components.heat_exchangers.base.HeatExchanger.eff_hot_func`
    - :py:meth:`tespy.components.heat_exchangers.base.HeatExchanger.eff_max_func`
    - hot side :py:meth:`tespy.components.component.Component.pr_func`
    - cold side :py:meth:`tespy.components.component.Component.pr_func`
    - hot side :py:meth:`tespy.components.component.Component.zeta_func`
    - cold side :py:meth:`tespy.components.component.Component.zeta_func`
    - hot side :py:meth:`tespy.components.component.Component.dp_func`
    - cold side :py:meth:`tespy.components.component.Component.dp_func`

    Inlets/Outlets

    - in1, in2 (index 1: hot side, index 2: cold side)
    - out1, out2 (index 1: hot side, index 2: cold side)

    Image

    .. image:: /api/_images/HeatExchanger.svg
       :alt: flowsheet of the heat exchanger
       :align: center
       :class: only-light

    .. image:: /api/_images/HeatExchanger_darkmode.svg
       :alt: flowsheet of the heat exchanger
       :align: center
       :class: only-dark

    Parameters
    ----------
    label : str
        The label of the component.

    design : list
        List containing design parameters (stated as String).

    offdesign : list
        List containing offdesign parameters (stated as String).

    design_path : str
        Path to the components design case.

    local_offdesign : boolean
        Treat this component in offdesign mode in a design calculation.

    local_design : boolean
        Treat this component in design mode in an offdesign calculation.

    char_warnings : boolean
        Ignore warnings on default characteristics usage for this component.

    printout : boolean
        Include this component in the network's results printout.

    Q : float, dict
        Heat transfer, :math:`Q/\text{W}`.

    pr1 : float, dict, :code:`"var"`
        Outlet to inlet pressure ratio at hot side, :math:`pr/1`.

    pr2 : float, dict, :code:`"var"`
        Outlet to inlet pressure ratio at cold side, :math:`pr/1`.

    dp1 : float, dict, :code:`"var"`
        Inlet to outlet pressure delta at hot side, unit is the network's
        pressure unit!.

    dp2 : float, dict, :code:`"var"`
        Inlet to outlet pressure delta at cold side, unit is the network's
        pressure unit!.

    zeta1 : float, dict, :code:`"var"`
        Geometry independent friction coefficient at hot side,
        :math:`\frac{\zeta}{D^4}/\frac{1}{\text{m}^4}`.

    zeta2 : float, dict, :code:`"var"`
        Geometry independent friction coefficient at cold side,
        :math:`\frac{\zeta}{D^4}/\frac{1}{\text{m}^4}`.

    ttd_l : float, dict
        Lower terminal temperature difference :math:`ttd_\mathrm{l}/\text{K}`.

    ttd_u : float, dict
        Upper terminal temperature difference :math:`ttd_\mathrm{u}/\text{K}`.

    ttd_min : float, dict
        Minumum terminal temperature difference :math:`ttd_\mathrm{min}/\text{K}`.

    eff_cold : float, dict
        Cold side heat exchanger effectiveness :math:`eff_\text{cold}/\text{1}`.

    eff_hot : float, dict
        Hot side heat exchanger effectiveness :math:`eff_\text{hot}/\text{1}`.

    eff_max : float, dict
        Max value of hot and cold side heat exchanger effectiveness values
        :math:`eff_\text{max}/\text{1}`.

    kA : float, dict
        Area independent heat transfer coefficient,
        :math:`kA/\frac{\text{W}}{\text{K}}`.

    kA_char : dict
        Area independent heat transfer coefficient characteristic.

    kA_char1 : tespy.tools.characteristics.CharLine, dict
        Characteristic line for hot side heat transfer coefficient.

    kA_char2 : tespy.tools.characteristics.CharLine, dict
        Characteristic line for cold side heat transfer coefficient.

    Note
    ----
    The HeatExchanger and subclasses (
    :py:class:`tespy.components.heat_exchangers.condenser.Condenser`,
    :py:class:`tespy.components.heat_exchangers.desuperheater.Desuperheater`)
    are countercurrent heat exchangers. Equations (:code:`kA`, :code:`ttd_u`,
    :code:`ttd_l`) do not work for directcurrent and crosscurrent or
    combinations of different types.

    Example
    -------
    A water cooling is installed to transfer heat from hot exhaust air. The
    heat exchanger is designed for a terminal temperature difference of 5 K.
    From this, it is possible to calculate the heat transfer coefficient and
    predict water and air outlet temperature in offdesign operation.

    >>> from tespy.components import Sink, Source, HeatExchanger
    >>> from tespy.connections import Connection
    >>> from tespy.networks import Network
    >>> from tespy.tools import document_model
    >>> import shutil
    >>> nw = Network(T_unit='C', p_unit='bar', h_unit='kJ / kg', iterinfo=False)
    >>> exhaust_hot = Source('Exhaust air outlet')
    >>> exhaust_cold = Sink('Exhaust air inlet')
    >>> cw_cold = Source('cooling water inlet')
    >>> cw_hot = Sink('cooling water outlet')
    >>> he = HeatExchanger('waste heat exchanger')
    >>> he.component()
    'heat exchanger'
    >>> ex_he = Connection(exhaust_hot, 'out1', he, 'in1')
    >>> he_ex = Connection(he, 'out1', exhaust_cold, 'in1')
    >>> cw_he = Connection(cw_cold, 'out1', he, 'in2')
    >>> he_cw = Connection(he, 'out2', cw_hot, 'in1')
    >>> nw.add_conns(ex_he, he_ex, cw_he, he_cw)

    The volumetric flow of the air is at 100 l/s. After designing the component
    it is possible to predict the temperature at different flow rates or
    different inlet temperatures of the exhaust air.

    >>> he.set_attr(pr1=0.98, pr2=0.98, ttd_u=5,
    ... design=['pr1', 'pr2', 'ttd_u'], offdesign=['zeta1', 'zeta2', 'kA_char'])
    >>> cw_he.set_attr(fluid={'water': 1}, T=10, p=3,
    ... offdesign=['m'])
    >>> he_cw.set_attr(h0=1e2)
    >>> ex_he.set_attr(fluid={'air': 1}, v=0.1, T=35)
    >>> he_ex.set_attr(T=17.5, p=1, design=['T'])
    >>> nw.solve('design')
    >>> nw.save('tmp.json')
    >>> round(ex_he.T.val - he_cw.T.val, 0)
    5.0
    >>> ex_he.set_attr(v=0.075)
    >>> nw.solve('offdesign', design_path='tmp.json')
    >>> round(he_cw.T.val, 1)
    27.5
    >>> round(he_ex.T.val, 1)
    14.4
    >>> ex_he.set_attr(v=0.1, T=40)
<<<<<<< HEAD
    >>> nw.solve('offdesign', design_path='tmp')
=======
    >>> nw.solve('offdesign', design_path='tmp.json')
    >>> document_model(nw)
>>>>>>> 4d706321
    >>> round(he_cw.T.val, 1)
    33.9
    >>> round(he_ex.T.val, 1)
    18.8
    >>> shutil.rmtree('./tmp', ignore_errors=True)
    >>> shutil.rmtree('./report', ignore_errors=True)
    """

    @staticmethod
    def component():
        return 'heat exchanger'

    def get_parameters(self):
        return {
            'Q': dc_cp(
                max_val=0, func=self.energy_balance_hot_func, num_eq_sets=1,
                deriv=self.energy_balance_hot_deriv,
                latex=self.energy_balance_hot_func_doc),
            'kA': dc_cp(
                min_val=0, num_eq_sets=1, func=self.kA_func, latex=self.kA_func_doc,
                deriv=self.kA_deriv),
            'td_log': dc_cp(min_val=0, is_result=True),
            'ttd_u': dc_cp(
                min_val=0, num_eq_sets=1, func=self.ttd_u_func,
                deriv=self.ttd_u_deriv, latex=self.ttd_u_func_doc),
            'ttd_l': dc_cp(
                min_val=0, num_eq_sets=1, func=self.ttd_l_func,
                deriv=self.ttd_l_deriv, latex=self.ttd_l_func_doc),
            'ttd_min': dc_cp(
                min_val=0, num_eq_sets=1, func=self.ttd_min_func,
                deriv=self.ttd_min_deriv),
            'pr1': dc_cp(
                min_val=1e-4, max_val=1, num_eq_sets=1, deriv=self.pr_deriv,
                latex=self.pr_func_doc,
                structure_matrix=self.pr_structure_matrix,
                func=self.pr_func, func_params={'pr': 'pr1'}
            ),
            'pr2': dc_cp(
                min_val=1e-4, max_val=1, num_eq_sets=1, latex=self.pr_func_doc,
                deriv=self.pr_deriv, func=self.pr_func,
                structure_matrix=self.pr_structure_matrix,
                func_params={'pr': 'pr2', 'inconn': 1, 'outconn': 1}
            ),
            'dp1': dc_cp(
                min_val=0, max_val=1e15, num_eq_sets=1,
                deriv=self.dp_deriv, func=self.dp_func,
                structure_matrix=self.dp_structure_matrix,
                func_params={'dp': 'dp1', 'inconn': 0, 'outconn': 0}
            ),
            'dp2': dc_cp(
                min_val=0, max_val=1e15, num_eq_sets=1,
                deriv=self.dp_deriv, func=self.dp_func,
                structure_matrix=self.dp_structure_matrix,
                func_params={'dp': 'dp2', 'inconn': 1, 'outconn': 1}
            ),
            'zeta1': dc_cp(
                min_val=0, max_val=1e15, num_eq_sets=1, latex=self.zeta_func_doc,
                deriv=self.zeta_deriv, func=self.zeta_func,
                func_params={'zeta': 'zeta1'}),
            'zeta2': dc_cp(
                min_val=0, max_val=1e15, num_eq_sets=1, latex=self.zeta_func_doc,
                deriv=self.zeta_deriv, func=self.zeta_func,
                func_params={'zeta': 'zeta2', 'inconn': 1, 'outconn': 1}),
            'kA_char': dc_gcc(
                elements=['kA_char1', 'kA_char2'],
                num_eq_sets=1, latex=self.kA_char_func_doc, func=self.kA_char_func,
                deriv=self.kA_char_deriv),
            'kA_char1': dc_cc(param='m'),
            'kA_char2': dc_cc(
                param='m',
                char_params={'type': 'rel', 'inconn': 1, 'outconn': 1}
            ),
            'eff_cold': dc_cp(
                min_val=0, max_val=1, num_eq_sets=1, func=self.eff_cold_func,
                deriv=self.eff_cold_deriv
            ),
            'eff_hot': dc_cp(
                min_val=0, max_val=1, num_eq_sets=1, func=self.eff_hot_func,
                deriv=self.eff_hot_deriv
            ),
            'eff_max': dc_cp(
                min_val=0, max_val=1, num_eq_sets=1, func=self.eff_max_func,
                deriv=self.eff_max_deriv
            )
        }

    def get_mandatory_constraints(self):
        constraints = super().get_mandatory_constraints()
        constraints.update({
            'energy_balance_constraints': dc_cmc(**{
                'func': self.energy_balance_func,
                'deriv': self.energy_balance_deriv,
                'constant_deriv': False,
                'latex': self.energy_balance_func_doc,
                'num_eq_sets': 1,
                'structure_matrix': None
            })
        })
        return constraints

    @staticmethod
    def inlets():
        return ['in1', 'in2']

    @staticmethod
    def outlets():
        return ['out1', 'out2']

    def preprocess(self, num_nw_vars):
        super().preprocess(num_nw_vars)

        if self.dp1.is_set:
            self.dp1.val_SI = convert_to_SI('p', self.dp1.val, self.inl[0].p.unit)

        if self.dp2.is_set:
            self.dp2.val_SI = convert_to_SI('p', self.dp2.val, self.inl[1].p.unit)

    def energy_balance_func(self):
        r"""
        Equation for heat exchanger energy balance.

        Returns
        -------
        residual : float
            Residual value of equation.

            .. math::

                0 = \dot{m}_{in,1} \cdot \left(h_{out,1} - h_{in,1} \right) +
                \dot{m}_{in,2} \cdot \left(h_{out,2} - h_{in,2} \right)
        """
        return (
            self.inl[0].m.val_SI
            * (self.outl[0].h.val_SI - self.inl[0].h.val_SI)
            + self.inl[1].m.val_SI
            * (self.outl[1].h.val_SI - self.inl[1].h.val_SI)
        )

    def energy_balance_func_doc(self, label):
        r"""
        Equation for heat exchanger energy balance.

        Parameters
        ----------
        label : str
            Label for equation.

        Returns
        -------
        latex : str
            LaTeX code of equations applied.
        """
        latex = (
            r'0 = \dot{m}_\mathrm{in,1} \cdot \left(h_\mathrm{out,1} -'
            r' h_\mathrm{in,1} \right) +\dot{m}_\mathrm{in,2} \cdot '
            r'\left(h_\mathrm{out,2} - h_\mathrm{in,2} \right)')
        return generate_latex_eq(self, latex, label)

    def energy_balance_deriv(self, increment_filter, k):
        r"""
        Partial derivatives of energy balance function.

        Parameters
        ----------
        increment_filter : ndarray
            Matrix for filtering non-changing variables.

        k : int
            Position of derivatives in Jacobian matrix (k-th equation).
        """
        dependents = self._get_dependents([self.inl[0].m,
        self.inl[1].m,
        self.inl[0].h,
        self.inl[1].h,
        self.outl[0].h,
        self.outl[1].h])
        f = self.energy_balance_func
        for dependant in dependents:
            self._partial_derivative2(dependant, k, f)

    def energy_balance_hot_func(self):
        r"""
        Equation for hot side heat exchanger energy balance.

        Returns
        -------
        residual : float
            Residual value of equation.

            .. math::

                0 =\dot{m}_{in,1} \cdot \left(h_{out,1}-h_{in,1}\right)-\dot{Q}
        """
        return self.inl[0].m.val_SI * (
            self.outl[0].h.val_SI - self.inl[0].h.val_SI
        ) - self.Q.val

    def energy_balance_hot_func_doc(self, label):
        r"""
        Equation for hot side heat exchanger energy balance.

        Parameters
        ----------
        label : str
            Label for equation.

        Returns
        -------
        latex : str
            LaTeX code of equations applied.
        """
        latex = (
            r'0 =\dot{m}_{in,1} \cdot \left(h_{out,1}-'
            r'h_{in,1}\right)-\dot{Q}')
        return generate_latex_eq(self, latex, label)

    def energy_balance_hot_deriv(self, increment_filter, k):
        r"""
        Partial derivatives for hot side heat exchanger energy balance.

        Parameters
        ----------
        increment_filter : ndarray
            Matrix for filtering non-changing variables.

        k : int
            Position of derivatives in Jacobian matrix (k-th equation).
        """
        i = self.inl[0]
        o = self.outl[0]
        self._partial_derivative(
            i.m, k, o.h.val_SI - i.h.val_SI, increment_filter
        )
        self._partial_derivative(i.h, k, -i.m.val_SI, increment_filter)
        self._partial_derivative(o.h, k, i.m.val_SI, increment_filter)

    def calculate_td_log(self):
        i1 = self.inl[0]
        i2 = self.inl[1]
        o1 = self.outl[0]
        o2 = self.outl[1]

        # temperature value manipulation for convergence stability
        T_i1 = i1.calc_T()
        T_i2 = i2.calc_T()
        T_o1 = o1.calc_T()
        T_o2 = o2.calc_T()

        if T_i1 <= T_o2:
            T_i1 = T_o2 + 0.01
        if T_i1 <= T_o2:
            T_o2 = T_i1 - 0.01
        if T_i1 <= T_o2:
            T_o1 = T_i2 + 0.02
        if T_o1 <= T_i2:
            T_i2 = T_o1 - 0.02

        ttd_u = T_i1 - T_o2
        ttd_l = T_o1 - T_i2

        if ttd_u == ttd_l:
            td_log = ttd_l
        else:
            td_log = (ttd_l - ttd_u) / math.log((ttd_l) / (ttd_u))

        return td_log

    def kA_func(self):
        r"""
        Calculate heat transfer from heat transfer coefficient.

        Returns
        -------
        residual : float
            Residual value of equation.

            .. math::

                0 = \dot{m}_{in,1} \cdot \left( h_{out,1} - h_{in,1}\right) +
                kA \cdot \frac{T_{out,1} -
                T_{in,2} - T_{in,1} + T_{out,2}}
                {\ln{\frac{T_{out,1} - T_{in,2}}{T_{in,1} - T_{out,2}}}}
        """

        return (
            self.inl[0].m.val_SI * (
                self.outl[0].h.val_SI - self.inl[0].h.val_SI
            ) + self.kA.val * self.calculate_td_log()
        )

    def kA_func_doc(self, label):
        r"""
        Calculate heat transfer from heat transfer coefficient.

        Parameters
        ----------
        label : str
            Label for equation.

        Returns
        -------
        latex : str
            LaTeX code of equations applied.
        """
        latex = (
            r'0 = \dot{m}_\mathrm{in,1} \cdot \left( h_\mathrm{out,1} - '
            r'h_\mathrm{in,1}\right)+ kA \cdot \frac{T_\mathrm{out,1} - '
            r'T_\mathrm{in,2} - T_\mathrm{in,1} + T_\mathrm{out,2}}'
            r'{\ln{\frac{T_\mathrm{out,1} - T_\mathrm{in,2}}'
            r'{T_\mathrm{in,1} - T_\mathrm{out,2}}}}'
        )
        return generate_latex_eq(self, latex, label)

    def kA_deriv(self, increment_filter, k):
        r"""
        Partial derivatives of heat transfer coefficient function.

        Parameters
        ----------
        increment_filter : ndarray
            Matrix for filtering non-changing variables.

        k : int
            Position of derivatives in Jacobian matrix (k-th equation).
        """
        f = self.kA_func
        i = self.inl[0]
        o = self.outl[0]
        self._partial_derivative(
            i.m, k, o.h.val_SI - i.h.val_SI, increment_filter
        )
        for c in self.inl + self.outl:
            self._partial_derivative(c.p, k, f, increment_filter)
            self._partial_derivative(c.h, k, f, increment_filter)

    def kA_char_func(self):
        r"""
        Calculate heat transfer from heat transfer coefficient characteristic.

        Returns
        -------
        residual : float
            Residual value of equation.

            .. math::

                0 = \dot{m}_{in,1} \cdot \left( h_{out,1} - h_{in,1}\right) +
                kA_{design} \cdot f_{kA} \cdot \frac{T_{out,1} -
                T_{in,2} - T_{in,1} + T_{out,2}}
                {\ln{\frac{T_{out,1} - T_{in,2}}{T_{in,1} - T_{out,2}}}}

                f_{kA} = \frac{2}{\frac{1}{f_1\left( expr_1\right)} +
                \frac{1}{f_2\left( expr_2\right)}}

        Note
        ----
        For standard functions f\ :subscript:`1` \ and f\ :subscript:`2` \ see
        module :py:mod:`tespy.data`.
        """
        p1 = self.kA_char1.param
        p2 = self.kA_char2.param
        f1 = self.get_char_expr(p1, **self.kA_char1.char_params)
        f2 = self.get_char_expr(p2, **self.kA_char2.char_params)

        fkA1 = self.kA_char1.char_func.evaluate(f1)
        fkA2 = self.kA_char2.char_func.evaluate(f2)
        fkA = 2 / (1 / fkA1 + 1 / fkA2)

        td_log = self.calculate_td_log()

        return (
            self.inl[0].m.val_SI * (
                self.outl[0].h.val_SI - self.inl[0].h.val_SI
            ) + self.kA.design * fkA * td_log
        )

    def kA_char_func_doc(self, label):
        r"""
        Calculate heat transfer from heat transfer coefficient characteristic.

        Parameters
        ----------
        label : str
            Label for equation.

        Returns
        -------
        latex : str
            LaTeX code of equations applied.
        """
        latex = (
            r'\begin{split}' + '\n'
            r'0 = & \dot{m}_\mathrm{in,1} \cdot \left( h_\mathrm{out,1} - '
            r'h_\mathrm{in,1}\right)\\' + '\n'
            r'&+kA_\mathrm{design} \cdot '
            r'f_\mathrm{kA} \cdot \frac{T_\mathrm{out,1} - T_\mathrm{in,2}'
            r' - T_\mathrm{in,1} + T_\mathrm{out,2}}{\ln{'
            r'\frac{T_\mathrm{out,1} - T_\mathrm{in,2}}{T_\mathrm{in,1} -'
            r' T_\mathrm{out,2}}}}\\' + '\n'
            r'f_\mathrm{kA}=&\frac{2}{\frac{1}{f\left(X_1\right)}+'
            r'\frac{1}{f\left(X_2\right)}}\\' + '\n'
            r'\end{split}'
        )
        return generate_latex_eq(self, latex, label)

    def kA_char_deriv(self, increment_filter, k):
        r"""
        Partial derivatives of heat transfer coefficient characteristic.

        Parameters
        ----------
        increment_filter : ndarray
            Matrix for filtering non-changing variables.

        k : int
            Position of derivatives in Jacobian matrix (k-th equation).
        """
        f = self.kA_char_func
        for i in self.inl:
            self._partial_derivative(i.m, k, f, increment_filter)
        for c in self.inl + self.outl:
            self._partial_derivative(c.p, k, f, increment_filter)
            self._partial_derivative(c.h, k, f, increment_filter)

    def ttd_u_func(self):
        r"""
        Equation for upper terminal temperature difference.

        Returns
        -------
        residual : float
            Residual value of equation.

            .. math::

                0 = ttd_{u} - T_{in,1} + T_{out,2}
        """
        i = self.inl[0]
        o = self.outl[1]
        T_i1 = i.calc_T()
        T_o2 = o.calc_T()
        return self.ttd_u.val - T_i1 + T_o2

    def ttd_u_func_doc(self, label):
        r"""
        Equation for upper terminal temperature difference.

        Parameters
        ----------
        label : str
            Label for equation.

        Returns
        -------
        latex : str
            LaTeX code of equations applied.
        """
        latex = r'0 = ttd_\mathrm{u} - T_\mathrm{in,1} + T_\mathrm{out,2}'
        return generate_latex_eq(self, latex, label)

    def ttd_u_deriv(self, increment_filter, k):
        """
        Calculate partial derivates of upper terminal temperature function.

        Parameters
        ----------
        increment_filter : ndarray
            Matrix for filtering non-changing variables.

        k : int
            Position of derivatives in Jacobian matrix (k-th equation).
        """
        f = self.ttd_u_func
        for c in [self.inl[0], self.outl[1]]:
            self._partial_derivative(c.p, k, f, increment_filter)
            self._partial_derivative(c.h, k, f, increment_filter)

    def ttd_l_func(self):
        r"""
        Equation for upper terminal temperature difference.

        Returns
        -------
        residual : float
            Residual value of equation.

            .. math::

                0 = ttd_{l} - T_{out,1} + T_{in,2}
        """
        i = self.inl[1]
        o = self.outl[0]
        T_i2 = i.calc_T()
        T_o1 = o.calc_T()
        return self.ttd_l.val - T_o1 + T_i2

    def ttd_l_func_doc(self, label):
        r"""
        Equation for upper terminal temperature difference.

        Parameters
        ----------
        label : str
            Label for equation.

        Returns
        -------
        latex : str
            LaTeX code of equations applied.
        """
        latex = r'0 = ttd_\mathrm{l} - T_\mathrm{out,1} + T_\mathrm{in,2}'
        return generate_latex_eq(self, latex, label)

    def ttd_l_deriv(self, increment_filter, k):
        """
        Calculate partial derivates of upper terminal temperature function.

        Parameters
        ----------
        increment_filter : ndarray
            Matrix for filtering non-changing variables.

        k : int
            Position of derivatives in Jacobian matrix (k-th equation).
        """
        f = self.ttd_l_func
        for c in [self.inl[1], self.outl[0]]:
            self._partial_derivative(c.p, k, f, increment_filter)
            self._partial_derivative(c.h, k, f, increment_filter)

    def ttd_min_func(self):
        r"""
        Equation for upper terminal temperature difference.

        Returns
        -------
        residual : float
            Residual value of equation.

            .. math::

                ttd_{l} = T_{out,1} - T_{in,2}
                ttd_{u} = T_{in,1} - T_{out,2}
                0 = \text{min}\left(ttd_{u}, ttd_{l}\right)

        """
        i = self.inl[1]
        o = self.outl[0]
        T_i2 = i.calc_T()
        T_o1 = o.calc_T()

        i = self.inl[0]
        o = self.outl[1]
        T_i1 = i.calc_T()
        T_o2 = o.calc_T()

        ttd_l = T_o1 - T_i2
        ttd_u = T_i1 - T_o2

        return self.ttd_min.val - min(ttd_l, ttd_u)

    def ttd_min_deriv(self, increment_filter, k):
        """
        Calculate partial derivates of minimum terminal temperature function.

        Parameters
        ----------
        increment_filter : ndarray
            Matrix for filtering non-changing variables.

        k : int
            Position of derivatives in Jacobian matrix (k-th equation).
        """
        f = self.ttd_min_func
        for c in self.inl + self.outl:
            self._partial_derivative(c.p, k, f, increment_filter)
            self._partial_derivative(c.h, k, f, increment_filter)

    def calc_dh_max_cold(self):
        r"""Calculate the theoretical maximum enthalpy increase on the cold side

        Returns
        -------
        float
            Maxmium cold side enthalpy increase.

            .. math::

                h\left(p_{out,2}, T_{in,1}\right) - h_{in,2}
        """
        o2 = self.outl[1]
        T_in_hot = self.inl[0].calc_T()
        h_at_T_in_hot = h_mix_pT(
            o2.p.val_SI, T_in_hot, o2.fluid_data, o2.mixing_rule
        )
        return h_at_T_in_hot - self.inl[1].h.val_SI

    def eff_cold_func(self):
        r"""Equation for cold side heat exchanger effectiveness.

        Returns
        -------
        residual : float
            Residual value of equation.

            .. math::

                0 = \text{eff}_\text{cold} \cdot
                \left(h\left(p_{out,2}, T_{in,1} \right) - h_{in,2}\right)
                - \left( h_{out,2} - h_{in,2} \right)
        """
        return (
            self.eff_cold.val * self.calc_dh_max_cold()
            - (self.outl[1].h.val_SI - self.inl[1].h.val_SI)
        )

    def eff_cold_deriv(self, increment_filter, k):
        """
        Calculate partial derivates of hot side effectiveness function.

        Parameters
        ----------
        increment_filter : ndarray
            Matrix for filtering non-changing variables.

        k : int
            Position of derivatives in Jacobian matrix (k-th equation).
        """
        f = self.eff_cold_func

        i1 = self.inl[0]
        i2 = self.inl[1]
        o2 = self.outl[1]

        for c in [i1, o2]:
            self._partial_derivative(c.p, k, f, increment_filter)
            self._partial_derivative(c.h, k, f, increment_filter)

        self._partial_derivative(
            i2.h, k, 1 - self.eff_cold.val, increment_filter
        )

    def calc_dh_max_hot(self):
        r"""Calculate the theoretical maximum enthalpy decrease on the hot side

        Returns
        -------
        float
            Maxmium hot side enthalpy decrease.

            .. math::

                h\left(p_{out,1}, T_{in,2}\right) - h_{in,1}
        """
        o1 = self.outl[0]
        T_in_cold = self.inl[1].calc_T()
        h_at_T_in_cold = h_mix_pT(
            o1.p.val_SI, T_in_cold, o1.fluid_data, o1.mixing_rule
        )
        return h_at_T_in_cold - self.inl[0].h.val_SI

    def eff_hot_func(self):
        r"""Equation for hot side heat exchanger effectiveness.

        Returns
        -------
        residual : float
            Residual value of equation.

            .. math::

                0 = \text{eff}_\text{hot} \cdot
                \left(h\left(p_{out,1}, T_{in,2}\right) - h_{in,1}\right)
                - \left( h_{out,1} - h_{in,1}\right)
        """
        return (
            self.eff_hot.val * self.calc_dh_max_hot()
            - (self.outl[0].h.val_SI - self.inl[0].h.val_SI)
        )

    def eff_hot_deriv(self, increment_filter, k):
        """
        Calculate partial derivates of hot side effectiveness function.

        Parameters
        ----------
        increment_filter : ndarray
            Matrix for filtering non-changing variables.

        k : int
            Position of derivatives in Jacobian matrix (k-th equation).
        """
        f = self.eff_hot_func

        i1 = self.inl[0]
        o1 = self.outl[0]
        i2 = self.inl[1]

        if self.is_variable(i1.h):
            self.jacobian[k, i1.h.J_col] = 1 - self.eff_hot.val

        for c in [o1, i2]:
            if self.is_variable(c.p, increment_filter):
                self.jacobian[k, c.p.J_col] = self.numeric_deriv(f, 'p', c)
            if self.is_variable(c.h, increment_filter):
                self.jacobian[k, c.h.J_col] = self.numeric_deriv(f, 'h', c)

    def eff_max_func(self):
        r"""Equation for maximum heat exchanger effectiveness.

        .. note::

            This functions works on what is larger: hot side or cold side
            effectiveness. It may cause numerical issues, if applied, when one
            of both sides' effectiveness is already predetermined, e.g. by
            temperature specifications.

        Returns
        -------
        residual : float
            Residual value of equation.

            .. math::

                0 = \text{eff}_\text{max} - \text{max}
                \left(\text{eff}_\text{hot},\text{eff}_\text{cold}\right)
        """
        eff_hot = (
            (self.outl[0].h.val_SI - self.inl[0].h.val_SI)
            / self.calc_dh_max_hot()
        )
        eff_cold = (
            (self.outl[1].h.val_SI - self.inl[1].h.val_SI)
            / self.calc_dh_max_cold()
        )
        return self.eff_max.val - max(eff_hot, eff_cold)

    def eff_max_deriv(self, increment_filter, k):
        """
        Calculate partial derivates of max effectiveness function.

        Parameters
        ----------
        increment_filter : ndarray
            Matrix for filtering non-changing variables.

        k : int
            Position of derivatives in Jacobian matrix (k-th equation).
        """
        f = self.eff_max_func

        for c in self.inl + self.outl:
            if self.is_variable(c.p, increment_filter):
                self.jacobian[k, c.p.J_col] = self.numeric_deriv(f, 'p', c)
            if self.is_variable(c.h, increment_filter):
                self.jacobian[k, c.h.J_col] = self.numeric_deriv(f, 'h', c)

    def bus_func(self, bus):
        r"""
        Calculate the value of the bus function.

        Parameters
        ----------
        bus : tespy.connections.bus.Bus
            TESPy bus object.

        Returns
        -------
        val : float
            Value of energy transfer :math:`\dot{E}`. This value is passed to
            :py:meth:`tespy.components.component.Component.calc_bus_value`
            for value manipulation according to the specified characteristic
            line of the bus.

            .. math::

                \dot{E} = \dot{m}_{in,1} \cdot \left(
                h_{out,1} - h_{in,1} \right)
        """
        return self.inl[0].m.val_SI * (
            self.outl[0].h.val_SI - self.inl[0].h.val_SI
        )

    def bus_func_doc(self, bus):
        r"""
        Return LaTeX string of the bus function.

        Parameters
        ----------
        bus : tespy.connections.bus.Bus
            TESPy bus object.

        Returns
        -------
        latex : str
            LaTeX string of bus function.
        """
        return (
            r'\dot{m}_\mathrm{in,1} \cdot \left(h_\mathrm{out,1} - '
            r'h_\mathrm{in,1} \right)')

    def bus_deriv(self, bus):
        r"""
        Calculate partial derivatives of the bus function.

        Parameters
        ----------
        bus : tespy.connections.bus.Bus
            TESPy bus object.

        Returns
        -------
        deriv : ndarray
            Matrix of partial derivatives.
        """
        f = self.calc_bus_value
        if self.inl[0].m.is_var:
            if self.inl[0].m.J_col not in bus.jacobian:
                bus.jacobian[self.inl[0].m.J_col] = 0
            bus.jacobian[self.inl[0].m.J_col] -= _numeric_deriv(self.inl[0].m, f, bus=bus)

        if self.inl[0].h.is_var:
            if self.inl[0].h.J_col not in bus.jacobian:
                bus.jacobian[self.inl[0].h.J_col] = 0
            bus.jacobian[self.inl[0].h.J_col] -= _numeric_deriv(self.inl[0].h, f, bus=bus)

        if self.outl[0].h.is_var:
            if self.outl[0].h.J_col not in bus.jacobian:
                bus.jacobian[self.outl[0].h.J_col] = 0
            bus.jacobian[self.outl[0].h.J_col] -= _numeric_deriv(self.outl[0].h, f, bus=bus)

    def initialise_source(self, c, key):
        r"""
        Return a starting value for pressure and enthalpy at outlet.

        Parameters
        ----------
        c : tespy.connections.connection.Connection
            Connection to perform initialisation on.

        key : str
            Fluid property to retrieve.

        Returns
        -------
        val : float
            Starting value for pressure/enthalpy in SI units.

            .. math::

                val = \begin{cases}
                4 \cdot 10^5 & \text{key = 'p'}\\
                h\left(p, 200 \text{K} \right) & \text{key = 'h' at outlet 1}\\
                h\left(p, 250 \text{K} \right) & \text{key = 'h' at outlet 2}
                \end{cases}
        """
        if key == 'p':
            return 50e5
        elif key == 'h':
            if c.source_id == 'out1':
                T = 200 + 273.15
            else:
                T = 250 + 273.15
            return h_mix_pT(c.p.val_SI, T, c.fluid_data, c.mixing_rule)

    def initialise_target(self, c, key):
        r"""
        Return a starting value for pressure and enthalpy at inlet.

        Parameters
        ----------
        c : tespy.connections.connection.Connection
            Connection to perform initialisation on.

        key : str
            Fluid property to retrieve.

        Returns
        -------
        val : float
            Starting value for pressure/enthalpy in SI units.

            .. math::

                val = \begin{cases}
                4 \cdot 10^5 & \text{key = 'p'}\\
                h\left(p, 300 \text{K} \right) & \text{key = 'h' at inlet 1}\\
                h\left(p, 220 \text{K} \right) & \text{key = 'h' at outlet 2}
                \end{cases}
        """
        if key == 'p':
            return 50e5
        elif key == 'h':
            if c.target_id == 'in1':
                T = 300 + 273.15
            else:
                T = 220 + 273.15
            return h_mix_pT(c.p.val_SI, T, c.fluid_data, c.mixing_rule)

    def calc_parameters(self):
        r"""Postprocessing parameter calculation."""
        self.Q.val = self.inl[0].m.val_SI * (
            self.outl[0].h.val_SI - self.inl[0].h.val_SI
        )
        self.ttd_u.val = self.inl[0].T.val_SI - self.outl[1].T.val_SI
        self.ttd_l.val = self.outl[0].T.val_SI - self.inl[1].T.val_SI
        self.ttd_min.val = min(self.ttd_u.val, self.ttd_l.val)

        # pr and zeta
        for i in range(2):
            self.get_attr(f'pr{i + 1}').val = (
                self.outl[i].p.val_SI / self.inl[i].p.val_SI
            )
            self.get_attr(f'zeta{i + 1}').val = self.calc_zeta(
                self.inl[i], self.outl[i]
            )
            self.get_attr(f'dp{i + 1}').val_SI = (
                self.inl[i].p.val_SI - self.outl[i].p.val_SI
            )
            self.get_attr(f'dp{i + 1}').val = (
                self.inl[i].p.val - self.outl[i].p.val
            )

        # kA and logarithmic temperature difference
        if self.ttd_u.val < 0 or self.ttd_l.val < 0:
            self.td_log.val = np.nan
        elif self.ttd_l.val == self.ttd_u.val:
            self.td_log.val = self.ttd_l.val
        else:
            self.td_log.val = (
                (self.ttd_l.val - self.ttd_u.val)
                / math.log(self.ttd_l.val / self.ttd_u.val)
            )
        self.kA.val = -self.Q.val / self.td_log.val

        # heat exchanger efficiencies
        try:
            self.eff_hot.val = (
                (self.outl[0].h.val_SI - self.inl[0].h.val_SI)
                / self.calc_dh_max_hot()
            )
        except ValueError:
            self.eff_hot.val = np.nan
            msg = (
                "Cannot calculate heat exchanger hot side effectiveness "
                "because cold side inlet temperature is out of bounds for hot "
                "side fluid."
            )
            logger.warning(msg)
        try:
            self.eff_cold.val = (
                (self.outl[1].h.val_SI - self.inl[1].h.val_SI)
                / self.calc_dh_max_cold()
            )
        except ValueError:
            self.eff_cold.val = np.nan
            msg = (
                "Cannot calculate heat exchanger cold side effectiveness "
                "because hot side inlet temperature is out of bounds for cold "
                "side fluid."
            )
            logger.warning(msg)
        self.eff_max.val = max(self.eff_hot.val, self.eff_cold.val)

    def entropy_balance(self):
        r"""
        Calculate entropy balance of a heat exchanger.

        The allocation of the entropy streams due to heat exchanged and due to
        irreversibility is performed by solving for T on both sides of the heat
        exchanger:

        .. math::

            h_\mathrm{out} - h_\mathrm{in} = \int_\mathrm{in}^\mathrm{out} v
            \cdot dp - \int_\mathrm{in}^\mathrm{out} T \cdot ds

        As solving :math:`\int_\mathrm{in}^\mathrm{out} v \cdot dp` for non
        isobaric processes would require perfect process knowledge (the path)
        on how specific volume and pressure change throught the component, the
        heat transfer is splitted into three separate virtual processes for
        both sides:

        - in->in*: decrease pressure to
          :math:`p_\mathrm{in*}=p_\mathrm{in}\cdot\sqrt{\frac{p_\mathrm{out}}{p_\mathrm{in}}}`
          without changing enthalpy.
        - in*->out* transfer heat without changing pressure.
          :math:`h_\mathrm{out*}-h_\mathrm{in*}=h_\mathrm{out}-h_\mathrm{in}`
        - out*->out decrease pressure to outlet pressure :math:`p_\mathrm{out}`
          without changing enthalpy.

        Note
        ----
        The entropy balance makes the follwing parameter available:

        .. math::

            \text{S\_Q1}=\dot{m} \cdot \left(s_\mathrm{out*,1}-s_\mathrm{in*,1}
            \right)\\
            \text{S\_Q2}=\dot{m} \cdot \left(s_\mathrm{out*,2}-s_\mathrm{in*,2}
            \right)\\
            \text{S\_Qirr}=\text{S\_Q2} - \text{S\_Q1}\\
            \text{S\_irr1}=\dot{m} \cdot \left(s_\mathrm{out,1}-s_\mathrm{in,1}
            \right) - \text{S\_Q1}\\
            \text{S\_irr2}=\dot{m} \cdot \left(s_\mathrm{out,2}-s_\mathrm{in,2}
            \right) - \text{S\_Q2}\\
            \text{S\_irr}=\sum \dot{S}_\mathrm{irr}\\
            \text{T\_mQ1}=\frac{\dot{Q}}{\text{S\_Q1}}\\
            \text{T\_mQ2}=\frac{\dot{Q}}{\text{S\_Q2}}
        """
        self.S_irr = 0
        for i in range(2):
            inl = self.inl[i]
            out = self.outl[i]
            p_star = inl.p.val_SI * (
                self.get_attr('pr' + str(i + 1)).val) ** 0.5
            s_i_star = s_mix_ph(
                p_star, inl.h.val_SI, inl.fluid_data, inl.mixing_rule,
                T0=inl.T.val_SI
            )
            s_o_star = s_mix_ph(
                p_star, out.h.val_SI, out.fluid_data, out.mixing_rule,
                T0=out.T.val_SI
            )

            setattr(
                self, 'S_Q' + str(i + 1),
                inl.m.val_SI * (s_o_star - s_i_star)
            )
            S_Q = self.get_attr('S_Q' + str(i + 1))
            setattr(
                self, 'S_irr' + str(i + 1),
                inl.m.val_SI * (out.s.val_SI - inl.s.val_SI) - S_Q
            )
            setattr(
                self, 'T_mQ' + str(i + 1),
                inl.m.val_SI * (out.h.val_SI - inl.h.val_SI) / S_Q
            )

            self.S_irr += self.get_attr('S_irr' + str(i + 1))

        self.S_irr += self.S_Q1 + self.S_Q2

    def exergy_balance(self, T0):
        r"""
        Calculate exergy balance of a heat exchanger.

        Parameters
        ----------
        T0 : float
            Ambient temperature T0 / K.

        Note
        ----
        .. math::

            \dot{E}_\mathrm{P} =
            \begin{cases}
            \dot{E}_\mathrm{out,2}^\mathrm{T} -
            \dot{E}_\mathrm{in,2}^\mathrm{T}
            & T_\mathrm{in,1}, T_\mathrm{in,2}, T_\mathrm{out,1},
            T_\mathrm{out,2} > T_0\\
            \dot{E}_\mathrm{out,1}^\mathrm{T} -
            \dot{E}_\mathrm{in,1}^\mathrm{T}
            & T_0 \geq  T_\mathrm{in,1}, T_\mathrm{in,2}, T_\mathrm{out,1},
            T_\mathrm{out,2}\\
            \dot{E}_\mathrm{out,1}^\mathrm{T} +
            \dot{E}_\mathrm{out,2}^\mathrm{T}
            & T_\mathrm{in,1}, T_\mathrm{out,2} > T_0 \geq
            T_\mathrm{in,2}, T_\mathrm{out,1}\\
            \dot{E}_\mathrm{out,1}^\mathrm{T}
            & T_\mathrm{in,1} > T_0 \geq
            T_\mathrm{in,2}, T_\mathrm{out,1}, T_\mathrm{out,2}\\
            \text{not defined (nan)}
            & T_\mathrm{in,1}, T_\mathrm{out,1} > T_0 \geq
            T_\mathrm{in,2}, T_\mathrm{out,2}\\
            \dot{E}_\mathrm{out,2}^\mathrm{T}
            & T_\mathrm{in,1}, T_\mathrm{out,1},
            T_\mathrm{out,2} \geq T_0 > T_\mathrm{in,2}\\
            \end{cases}

            \dot{E}_\mathrm{F} =
            \begin{cases}
            \dot{E}_\mathrm{in,1}^\mathrm{PH} -
            \dot{E}_\mathrm{out,1}^\mathrm{PH} +
            \dot{E}_\mathrm{in,2}^\mathrm{M} -
            \dot{E}_\mathrm{out,2}^\mathrm{M}
            & T_\mathrm{in,1}, T_\mathrm{in,2}, T_\mathrm{out,1},
            T_\mathrm{out,2} > T_0\\
            \dot{E}_\mathrm{in,2}^\mathrm{PH} -
            \dot{E}_\mathrm{out,2}^\mathrm{PH} +
            \dot{E}_\mathrm{in,1}^\mathrm{M} -
            \dot{E}_\mathrm{out,1}^\mathrm{M}
            & T_0 \geq T_\mathrm{in,1}, T_\mathrm{in,2}, T_\mathrm{out,1},
            T_\mathrm{out,2}\\
            \dot{E}_\mathrm{in,1}^\mathrm{PH} +
            \dot{E}_\mathrm{in,2}^\mathrm{PH} -
            \dot{E}_\mathrm{out,1}^\mathrm{M} -
            \dot{E}_\mathrm{out,2}^\mathrm{M}
            & T_\mathrm{in,1}, T_\mathrm{out,2} > T_0 \geq
            T_\mathrm{in,2}, T_\mathrm{out,1}\\
            \dot{E}_\mathrm{in,1}^\mathrm{PH} +
            \dot{E}_\mathrm{in,2}^\mathrm{PH} -
            \dot{E}_\mathrm{out,2}^\mathrm{PH} -
            \dot{E}_\mathrm{out,1}^\mathrm{M}
            & T_\mathrm{in,1} > T_0 \geq
            T_\mathrm{in,2}, T_\mathrm{out,1}, T_\mathrm{out,2}\\
            \dot{E}_\mathrm{in,1}^\mathrm{PH} -
            \dot{E}_\mathrm{out,1}^\mathrm{PH} +
            \dot{E}_\mathrm{in,2}^\mathrm{PH} -
            \dot{E}_\mathrm{out,2}^\mathrm{PH}
            & T_\mathrm{in,1}, T_\mathrm{out,1} > T_0 \geq
            T_\mathrm{in,2}, T_\mathrm{out,2}\\
            \dot{E}_\mathrm{in,1}^\mathrm{PH} -
            \dot{E}_\mathrm{out,1}^\mathrm{PH} +
            \dot{E}_\mathrm{in,2}^\mathrm{PH} -
            \dot{E}_\mathrm{out,2}^\mathrm{M}
            & T_\mathrm{in,1}, T_\mathrm{out,1},
            T_\mathrm{out,2} \geq T_0 > T_\mathrm{in,2}\\
            \end{cases}
        """
        if all([c.T.val_SI > T0 for c in self.inl + self.outl]):
            self.E_P = self.outl[1].Ex_therm - self.inl[1].Ex_therm
            self.E_F = self.inl[0].Ex_physical - self.outl[0].Ex_physical + (
                self.inl[1].Ex_mech - self.outl[1].Ex_mech)
        elif all([c.T.val_SI <= T0 for c in self.inl + self.outl]):
            self.E_P = self.outl[0].Ex_therm - self.inl[0].Ex_therm
            self.E_F = self.inl[1].Ex_physical - self.outl[1].Ex_physical + (
                self.inl[0].Ex_mech - self.outl[0].Ex_mech)
        elif (self.inl[0].T.val_SI > T0 and self.outl[1].T.val_SI > T0 and
              self.outl[0].T.val_SI <= T0 and self.inl[1].T.val_SI <= T0):
            self.E_P = self.outl[0].Ex_therm + self.outl[1].Ex_therm
            self.E_F = self.inl[0].Ex_physical + self.inl[1].Ex_physical - (
                self.outl[0].Ex_mech + self.outl[1].Ex_mech)
        elif (self.inl[0].T.val_SI > T0 and self.inl[1].T.val_SI <= T0 and
              self.outl[0].T.val_SI <= T0 and self.outl[1].T.val_SI <= T0):
            self.E_P = self.outl[0].Ex_therm
            self.E_F = self.inl[0].Ex_physical + self.inl[1].Ex_physical - (
                self.outl[1].Ex_physical + self.outl[0].Ex_mech)
        elif (self.inl[0].T.val_SI > T0 and self.outl[0].T.val_SI > T0 and
              self.inl[1].T.val_SI <= T0 and self.outl[1].T.val_SI <= T0):
            self.E_P = np.nan
            self.E_F = self.inl[0].Ex_physical - self.outl[0].Ex_physical + (
                self.inl[1].Ex_physical - self.outl[1].Ex_physical)
        else:
            self.E_P = self.outl[1].Ex_therm
            self.E_F = self.inl[0].Ex_physical - self.outl[0].Ex_physical + (
                self.inl[1].Ex_physical - self.outl[1].Ex_mech)

        self.E_bus = {"chemical": np.nan, "physical": np.nan, "massless": np.nan}
        if np.isnan(self.E_P):
            self.E_D = self.E_F
        else:
            self.E_D = self.E_F - self.E_P
        self.epsilon = self._calc_epsilon()

    def get_plotting_data(self):
        """Generate a dictionary containing FluProDia plotting information.

        Returns
        -------
        data : dict
            A nested dictionary containing the keywords required by the
            :code:`calc_individual_isoline` method of the
            :code:`FluidPropertyDiagram` class. First level keys are the
            connection index ('in1' -> 'out1', therefore :code:`1` etc.).
        """
        return {
            i + 1: {
                'isoline_property': 'p',
                'isoline_value': self.inl[i].p.val,
                'isoline_value_end': self.outl[i].p.val,
                'starting_point_property': 'v',
                'starting_point_value': self.inl[i].vol.val,
                'ending_point_property': 'v',
                'ending_point_value': self.outl[i].vol.val
            } for i in range(2)}<|MERGE_RESOLUTION|>--- conflicted
+++ resolved
@@ -217,12 +217,7 @@
     >>> round(he_ex.T.val, 1)
     14.4
     >>> ex_he.set_attr(v=0.1, T=40)
-<<<<<<< HEAD
-    >>> nw.solve('offdesign', design_path='tmp')
-=======
     >>> nw.solve('offdesign', design_path='tmp.json')
-    >>> document_model(nw)
->>>>>>> 4d706321
     >>> round(he_cw.T.val, 1)
     33.9
     >>> round(he_ex.T.val, 1)
