# -*- coding: utf-8

"""Module of class SimpleHeatExchanger.


This file is part of project TESPy (github.com/oemof/tespy). It's copyrighted
by the contributors recorded in the version control history of the file,
available from its original location
tespy/components/heat_exchangers/simple.py

SPDX-License-Identifier: MIT
"""

import math
import warnings

import numpy as np

from tespy.components.component import Component
from tespy.components.component import component_registry
from tespy.tools import logger
from tespy.tools.data_containers import ComponentCharacteristics as dc_cc
from tespy.tools.data_containers import ComponentProperties as dc_cp
from tespy.tools.data_containers import GroupedComponentProperties as dc_gcp
from tespy.tools.data_containers import SimpleDataContainer as dc_simple
from tespy.tools.document_models import generate_latex_eq
from tespy.tools.fluid_properties import s_mix_ph
from tespy.tools.fluid_properties.helpers import darcy_friction_factor as dff
from tespy.tools.helpers import convert_to_SI
from tespy.tools.helpers import _numeric_deriv


@component_registry
class SimpleHeatExchanger(Component):
    r"""
    A basic heat exchanger representing a heat source or heat sink.

    The component SimpleHeatExchanger is the parent class for the components:

    - :py:class:`tespy.components.heat_exchangers.solar_collector.SolarCollector`
    - :py:class:`tespy.components.heat_exchangers.parabolic_trough.ParabolicTrough`
    - :py:class:`tespy.components.piping.pipe.Pipe`

    **Mandatory Equations**

    - :py:meth:`tespy.components.component.Component.fluid_func`
    - :py:meth:`tespy.components.component.Component.mass_flow_func`

    **Optional Equations**

    - :py:meth:`tespy.components.component.Component.pr_func`
    - :py:meth:`tespy.components.component.Component.zeta_func`
    - :py:meth:`tespy.components.heat_exchangers.simple.SimpleHeatExchanger.energy_balance_func`
    - :py:meth:`tespy.components.heat_exchangers.simple.SimpleHeatExchanger.darcy_group_func`
    - :py:meth:`tespy.components.heat_exchangers.simple.SimpleHeatExchanger.hw_group_func`
    - :py:meth:`tespy.components.heat_exchangers.simple.SimpleHeatExchanger.kA_group_func`
    - :py:meth:`tespy.components.heat_exchangers.simple.SimpleHeatExchanger.kA_char_group_func`

    Inlets/Outlets

    - in1
    - out1

    Image

    .. image:: /api/_images/Pipe.svg
       :alt: flowsheet of the simple heat exchanger
       :align: center
       :class: only-light

    .. image:: /api/_images/Pipe_darkmode.svg
       :alt: flowsheet of the simple heat exchanger
       :align: center
       :class: only-dark

    Parameters
    ----------
    label : str
        The label of the component.

    design : list
        List containing design parameters (stated as String).

    offdesign : list
        List containing offdesign parameters (stated as String).

    design_path : str
        Path to the components design case.

    local_offdesign : boolean
        Treat this component in offdesign mode in a design calculation.

    local_design : boolean
        Treat this component in design mode in an offdesign calculation.

    char_warnings : boolean
        Ignore warnings on default characteristics usage for this component.

    printout : boolean
        Include this component in the network's results printout.

    Q : float, dict, :code:`"var"`
        Heat transfer, :math:`Q/\text{W}`.

    pr : float, dict, :code:`"var"`
        Outlet to inlet pressure ratio, :math:`pr/1`.

    zeta : float, dict, :code:`"var"`
        Geometry independent friction coefficient,
        :math:`\frac{\zeta}{D^4}/\frac{1}{\text{m}^4}`.

    D : float, dict, :code:`"var"`
        Diameter of the pipes, :math:`D/\text{m}`.

    L : float, dict, :code:`"var"`
        Length of the pipes, :math:`L/\text{m}`.

    ks : float, dict, :code:`"var"`
        Pipe's roughness, :math:`ks/\text{m}`.

    darcy_group : str, dict
        Parametergroup for pressure drop calculation based on pipes dimensions
        using darcy weissbach equation.

    ks_HW : float, dict, :code:`"var"`
        Pipe's roughness, :math:`ks/\text{1}`.

    hw_group : str, dict
        Parametergroup for pressure drop calculation based on pipes dimensions
        using hazen williams equation.

    kA : float, dict, :code:`"var"`
        Area independent heat transfer coefficient,
        :math:`kA/\frac{\text{W}}{\text{K}}`.

    kA_char : tespy.tools.characteristics.CharLine, dict
        Characteristic line for heat transfer coefficient.

    Tamb : float, dict
        Ambient temperature, provide parameter in network's temperature unit.

    kA_group : str, dict
        Parametergroup for heat transfer calculation from ambient temperature
        and area independent heat transfer coefficient kA.

    Example
    -------
    The SimpleHeatExchanger can be used as a sink or source of heat. This
    component does not simulate the secondary side of the heat exchanger. It
    is possible to calculate the pressure ratio with the Darcy-Weisbach
    equation or in case of liquid water use the Hazen-Williams equation.
    Also, given ambient temperature and the heat transfer coeffiecient, it is
    possible to predict heat transfer.

    >>> from tespy.components import Sink, Source, SimpleHeatExchanger
    >>> from tespy.connections import Connection
    >>> from tespy.networks import Network
    >>> import shutil
    >>> nw = Network()
    >>> nw.set_attr(p_unit='bar', T_unit='C', h_unit='kJ / kg', iterinfo=False)
    >>> so1 = Source('source 1')
    >>> si1 = Sink('sink 1')
    >>> heat_sink = SimpleHeatExchanger('heat sink')
    >>> heat_sink.component()
    'heat exchanger simple'
    >>> heat_sink.set_attr(Tamb=10, pr=0.95, design=['pr'],
    ... offdesign=['zeta', 'kA_char'])
    >>> inc = Connection(so1, 'out1', heat_sink, 'in1')
    >>> outg = Connection(heat_sink, 'out1', si1, 'in1')
    >>> nw.add_conns(inc, outg)

    It is possible to determine the amount of heat transferred when the fluid
    enters the heat sink at a temperature of 200 °C and is cooled down to
    150 °C. Given an ambient temperature of 10 °C this also determines the heat
    transfer coefficient to the ambient. Assuming a characteristic function
    for the heat transfer coefficient we can predict the heat transferred at
    variable flow rates.

    >>> inc.set_attr(fluid={'N2': 1}, m=1, T=200, p=5)
    >>> outg.set_attr(T=150, design=['T'])
    >>> nw.solve('design')
    >>> nw.save('tmp.json')
    >>> round(heat_sink.Q.val, 0)
    -52581.0
    >>> round(heat_sink.kA.val, 0)
    321.0
    >>> inc.set_attr(m=1.25)
    >>> nw.solve('offdesign', design_path='tmp.json')
    >>> round(heat_sink.Q.val, 0)
    -56599.0
    >>> round(outg.T.val, 1)
    156.9
    >>> inc.set_attr(m=0.75)
    >>> nw.solve('offdesign', design_path='tmp.json')
    >>> round(heat_sink.Q.val, 1)
    -47275.8
    >>> round(outg.T.val, 1)
    140.0
    >>> shutil.rmtree('./tmp', ignore_errors=True)
    """

    @staticmethod
    def component():
        return 'heat exchanger simple'

    def get_parameters(self):
        return {
            'Q': dc_cp(
                deriv=self.energy_balance_deriv,
                latex=self.energy_balance_func_doc, num_eq_sets=1,
                func=self.energy_balance_func
            ),
            'pr': dc_cp(
<<<<<<< HEAD
                min_val=1e-4, max_val=1, num_eq_sets=1,
                deriv=self.pr_deriv,
                latex=self.pr_func_doc,
                func=self.pr_func,
                func_params={'pr': 'pr'},
                structure_matrix=self.pr_structure_matrix
            ),
            'dp': dc_cp(
                min_val=1e-4, max_val=1, num_eq_sets=1,
                deriv=self.dp_deriv,
                func=self.dp_func,
                func_params={'dp': 'dp'},
                structure_matrix=self.dp_structure_matrix
=======
                min_val=1e-4, max_val=1, num_eq=1,
                deriv=self.pr_deriv, latex=self.pr_func_doc,
                func=self.pr_func, func_params={'pr': 'pr'}),
            'dp': dc_cp(
                min_val=0, deriv=self.dp_deriv,
                func=self.dp_func,
                num_eq=1, func_params={"inconn": 0, "outconn": 0, "dp": "dp"}
>>>>>>> 4d706321
            ),
            'zeta': dc_cp(
                min_val=0, max_val=1e15, num_eq_sets=1,
                deriv=self.zeta_deriv, func=self.zeta_func,
                latex=self.zeta_func_doc,
                func_params={'zeta': 'zeta'}
            ),
            'D': dc_cp(min_val=1e-2, max_val=2, d=1e-4),
            'L': dc_cp(min_val=1e-1, d=1e-3),
            'ks': dc_cp(_val=1e-4, min_val=1e-7, max_val=1e-3, d=1e-8),
            'ks_HW': dc_cp(_val=10, min_val=1e-1, max_val=1e3, d=1e-2),
            'kA': dc_cp(min_val=0, d=1),
            'kA_char': dc_cc(param='m'), 'Tamb': dc_cp(),
            'dissipative': dc_simple(_val=None),
            'darcy_group': dc_gcp(
                elements=['L', 'ks', 'D'], num_eq_sets=1,
                latex=self.darcy_func_doc,
                func=self.darcy_func, deriv=self.darcy_deriv),
            'hw_group': dc_gcp(
                elements=['L', 'ks_HW', 'D'], num_eq_sets=1,
                latex=self.hazen_williams_func_doc,
                func=self.hazen_williams_func, deriv=self.hazen_williams_deriv),
            'kA_group': dc_gcp(
                elements=['kA', 'Tamb'], num_eq_sets=1,
                latex=self.kA_group_func_doc,
                func=self.kA_group_func, deriv=self.kA_group_deriv),
            'kA_char_group': dc_gcp(
                elements=['kA_char', 'Tamb'], num_eq_sets=1,
                latex=self.kA_char_group_func_doc,
                func=self.kA_char_group_func, deriv=self.kA_char_group_deriv)
        }

    @staticmethod
    def inlets():
        return ['in1']

    @staticmethod
    def outlets():
        return ['out1']

    def _preprocess(self, row_idx):
        super()._preprocess(row_idx)

        self.Tamb.val_SI = convert_to_SI('T', self.Tamb.val, self.inl[0].T.unit)

        if self.dp.is_set:
            self.dp.val_SI = convert_to_SI('p', self.dp.val, self.inl[0].p.unit)

    def energy_balance_func(self):
        r"""
        Equation for pressure drop calculation.

        Returns
        -------
        residual : float
            Residual value of equation:

            .. math::

                0 =\dot{m}_{in}\cdot\left( h_{out}-h_{in}\right) -\dot{Q}
        """
        return self.inl[0].m.val_SI * (
            self.outl[0].h.val_SI - self.inl[0].h.val_SI
        ) - self.Q.val

    def energy_balance_func_doc(self, label):
        r"""
        Equation for pressure drop calculation.

        Parameters
        ----------
        label : str
            Label for equation.

        Returns
        -------
        latex : str
            LaTeX code of equations applied.
        """
        latex = (
            r'0 = \dot{m}_\mathrm{in} \cdot \left(h_\mathrm{out} - '
            r'h_\mathrm{in} \right) -\dot{Q}'
        )
        return generate_latex_eq(self, latex, label)

    def energy_balance_deriv(self, increment_filter, k):
        r"""
        Calculate partial derivatives of energy balance.

        Parameters
        ----------
        increment_filter : ndarray
            Matrix for filtering non-changing variables.

        k : int
            Position of derivatives in Jacobian matrix (k-th equation).
        """
        i = self.inl[0]
        o = self.outl[0]
        self._partial_derivative(i.m, k, o.h.val_SI - i.h.val_SI)
        self._partial_derivative(i.h, k, -i.m.val_SI)
        self._partial_derivative(o.h, k, i.m.val_SI)

        # custom variable Q does not work with the new function yet
        if self.Q.is_var:
            self.jacobian[k, self.Q.J_col] = -1

    def darcy_func(self):
        r"""
        Equation for pressure drop calculation from darcy friction factor.

        Returns
        -------
        residual : float
            Residual value of equation.

            .. math::

                0 = p_{in} - p_{out} - \frac{8 \cdot |\dot{m}_{in}| \cdot
                \dot{m}_{in} \cdot \frac{v_{in}+v_{out}}{2} \cdot L \cdot
                \lambda\left(Re, ks, D\right)}{\pi^2 \cdot D^5}\\

                Re = \frac{4 \cdot |\dot{m}_{in}|}{\pi \cdot D \cdot
                \frac{\eta_{in}+\eta_{out}}{2}}\\
                \eta: \text{dynamic viscosity}\\
                v: \text{specific volume}\\
                \lambda: \text{darcy friction factor}
        """
        i = self.inl[0]
        o = self.outl[0]

        if abs(i.m.val_SI) < 1e-4:
            return i.p.val_SI - o.p.val_SI

        visc_i = i.calc_viscosity(T0=i.T.val_SI)
        visc_o = o.calc_viscosity(T0=o.T.val_SI)
        v_i = i.calc_vol(T0=i.T.val_SI)
        v_o = o.calc_vol(T0=o.T.val_SI)
        Re = 4 * abs(i.m.val_SI) / (math.pi * self.D.val * (visc_i + visc_o) / 2)

        return (
            (i.p.val_SI - o.p.val_SI)
            - 8 * abs(i.m.val_SI) * i.m.val_SI * (v_i + v_o)
            / 2 * self.L.val * dff(Re, self.ks.val, self.D.val)
            / (math.pi ** 2 * self.D.val ** 5)
        )

    def darcy_func_doc(self, label):
        r"""
        Equation for pressure drop calculation from darcy friction factor.

        Parameters
        ----------
        label : str
            Label for equation.

        Returns
        -------
        latex : str
            LaTeX code of equations applied.
        """
        latex = (
            r'\begin{split}' + '\n'
            r'0 = &p_\mathrm{in}-p_\mathrm{out}-'
            r'\frac{8\cdot|\dot{m}_\mathrm{in}| \cdot\dot{m}_\mathrm{in}'
            r'\cdot \frac{v_\mathrm{in}+v_\mathrm{out}}{2} \cdot L \cdot'
            r'\lambda\left(Re, ks, D\right)}{\pi^2 \cdot D^5}\\' + '\n'
            r'Re =&\frac{4 \cdot |\dot{m}_\mathrm{in}|}{\pi \cdot D \cdot'
            r'\frac{\eta_\mathrm{in}+\eta_\mathrm{out}}{2}}\\' + '\n'
            r'\end{split}'
        )
        return generate_latex_eq(self, latex, label)

    def darcy_deriv(self, increment_filter, k):
        r"""
        Calculate partial derivatives of hydro group (pressure drop).

        Parameters
        ----------
        increment_filter : ndarray
            Matrix for filtering non-changing variables.

        k : int
            Position of derivatives in Jacobian matrix (k-th equation).
        """
        f = self.darcy_func
        i = self.inl[0]
        o = self.outl[0]
        self._partial_derivative(i.m, k, f, increment_filter)
        self._partial_derivative(i.p, k, f, increment_filter)
        self._partial_derivative(i.h, k, f, increment_filter)
        self._partial_derivative(o.p, k, f, increment_filter)
        self._partial_derivative(o.h, k, f, increment_filter)

        # custom variables of hydro group
        for variable_name in self.darcy_group.elements:
            parameter = self.get_attr(variable_name)
            self._partial_derivative(parameter, k, f, increment_filter)

    def hazen_williams_func(self):
        r"""
        Equation for pressure drop calculation from Hazen-Williams equation.

        Returns
        -------
        residual : float
            Residual value of equation.

            .. math::

                0 = \left(p_{in} - p_{out} \right) \cdot \left(-1\right)^i -
                \frac{10.67 \cdot |\dot{m}_{in}| ^ {1.852}
                \cdot L}{ks^{1.852} \cdot D^{4.871}} \cdot g \cdot
                \left(\frac{v_{in} + v_{out}}{2}\right)^{0.852}

                i = \begin{cases}
                0 & \dot{m}_{in} \geq 0\\
                1 & \dot{m}_{in} < 0
                \end{cases}

        Note
        ----
        Gravity :math:`g` is set to :math:`9.81 \frac{m}{s^2}`
        """
        i = self.inl[0]
        o = self.outl[0]

        if abs(i.m.val_SI) < 1e-4:
            return i.p.val_SI - o.p.val_SI

        v_i = i.calc_vol(T0=i.T.val_SI)
        v_o = o.calc_vol(T0=o.T.val_SI)

        return (
            math.copysign(i.p.val_SI - o.p.val_SI, i.m.val_SI)
            - (
                10.67 * abs(i.m.val_SI) ** 1.852 * self.L.val /
                (self.ks_HW.val ** 1.852 * self.D.val ** 4.871)
            ) * (9.81 * ((v_i + v_o) / 2) ** 0.852)
        )

    def hazen_williams_func_doc(self, label):
        r"""
        Equation for pressure drop calculation from Hazen-Williams equation.

        Parameters
        ----------
        label : str
            Label for equation.

        Returns
        -------
        latex : str
            LaTeX code of equations applied.
        """
        latex = (
            r'0 = \left(p_\mathrm{in} - p_\mathrm{out} \right) -'
            r'\frac{10.67 \cdot |\dot{m}_\mathrm{in}| ^ {1.852}'
            r'\cdot L}{ks^{1.852} \cdot D^{4.871}} \cdot g \cdot'
            r'\left(\frac{v_\mathrm{in}+ v_\mathrm{out}}{2}\right)^{0.852}'
        )
        return generate_latex_eq(self, latex, label)

    def hazen_williams_deriv(self, increment_filter, k):
        r"""
        Calculate partial derivatives of hydro group (pressure drop).

        Parameters
        ----------
        increment_filter : ndarray
            Matrix for filtering non-changing variables.

        k : int
            Position of derivatives in Jacobian matrix (k-th equation).
        """
        f = self.hazen_williams_func
        i = self.inl[0]
        o = self.outl[0]
        self._partial_derivative(i.m, k, f, increment_filter)
        self._partial_derivative(i.p, k, f, increment_filter)
        self._partial_derivative(i.h, k, f, increment_filter)
        self._partial_derivative(o.p, k, f, increment_filter)
        self._partial_derivative(o.h, k, f, increment_filter)

        # custom variables of hydro group
        for variable_name in self.hw_group.elements:
            parameter = self.get_attr(variable_name)
            self._partial_derivative(parameter, k, f, increment_filter)

    def kA_group_func(self):
        r"""
        Calculate heat transfer from heat transfer coefficient.

        Returns
        -------
        residual : float
            Residual value of equation.

            .. math::

                0 = \dot{m}_{in} \cdot \left( h_{out} - h_{in}\right) +
                kA \cdot \Delta T_{log}

                \Delta T_{log} = \begin{cases}
                \frac{T_{in}-T_{out}}{\ln{\frac{T_{in}-T_{amb}}
                {T_{out}-T_{amb}}}} & T_{in} > T_{out} \\
                \frac{T_{out}-T_{in}}{\ln{\frac{T_{out}-T_{amb}}
                {T_{in}-T_{amb}}}} & T_{in} < T_{out}\\
                0 & T_{in} = T_{out}
                \end{cases}

                T_{amb}: \text{ambient temperature}
        """
        i = self.inl[0]
        o = self.outl[0]

        ttd_1 = i.calc_T() - self.Tamb.val_SI
        ttd_2 = o.calc_T() - self.Tamb.val_SI

        # For numerical stability: If temperature differences have
        # different sign use mean difference to avoid negative logarithm.
        if (ttd_1 / ttd_2) < 0:
            td_log = (ttd_2 + ttd_1) / 2
        elif ttd_1 > ttd_2:
            td_log = (ttd_1 - ttd_2) / math.log(ttd_1 / ttd_2)
        elif ttd_1 < ttd_2:
            td_log = (ttd_2 - ttd_1) / math.log(ttd_2 / ttd_1)
        else:
            # both values are equal
            td_log = ttd_2

        return i.m.val_SI * (o.h.val_SI - i.h.val_SI) + self.kA.val * td_log

    def kA_group_func_doc(self, label):
        r"""
        Calculate heat transfer from heat transfer coefficient.

        Parameters
        ----------
        label : str
            Label for equation.

        Returns
        -------
        latex : str
            LaTeX code of equations applied.
        """
        latex = (
            r'\begin{split}' + '\n'
            r'0=&\dot{m}_\mathrm{in}\cdot\left(h_\mathrm{out}-'
            r'h_\mathrm{in}\right)+kA \cdot \Delta T_\mathrm{log}\\' + '\n'
            r'\Delta T_\mathrm{log} = &\begin{cases}' + '\n'
            r'\frac{T_\mathrm{in}-T_\mathrm{out}}{\ln{\frac{T_\mathrm{in}-'
            r'T_\mathrm{amb}}{T_\mathrm{out}-T_\mathrm{amb}}}} &'
            r' T_\mathrm{in} > T_\mathrm{out} \\' + '\n'
            r'\frac{T_\mathrm{out}-T_\mathrm{in}}{\ln{\frac{'
            r'T_\mathrm{out}-T_\mathrm{amb}}{T_\mathrm{in}-'
            r'T_\mathrm{amb}}}} & T_\mathrm{in} < T_\mathrm{out}\\' + '\n'
            r'0 & T_\mathrm{in} = T_\mathrm{out}' + '\n'
            r'\end{cases}\\' + '\n'
            r'T_\mathrm{amb} =& \text{ambient temperature}' + '\n'
            r'\end{split}'
        )
        return generate_latex_eq(self, latex, label)

    def kA_group_deriv(self, increment_filter, k):
        r"""
        Calculate partial derivatives of kA group.

        Parameters
        ----------
        increment_filter : ndarray
            Matrix for filtering non-changing variables.

        k : int
            Position of derivatives in Jacobian matrix (k-th equation).
        """
        f = self.kA_group_func
        i = self.inl[0]
        o = self.outl[0]

        self._partial_derivative(i.m, k, o.h.val_SI - i.h.val_SI, increment_filter)
        self._partial_derivative(i.p, k, f, increment_filter)
        self._partial_derivative(i.h, k, f, increment_filter)
        self._partial_derivative(o.p, k, f, increment_filter)
        self._partial_derivative(o.h, k, f, increment_filter)

        self._partial_derivative(self.kA, k, f, increment_filter)

    def kA_char_group_func(self):
        r"""
        Calculate heat transfer from heat transfer coefficient characteristic.

        Returns
        -------
        residual : float
            Residual value of equation.

            .. math::

                0 = \dot{m}_{in} \cdot \left( h_{out} - h_{in}\right) +
                kA_{design} \cdot f_{kA} \cdot \Delta T_{log}

                \Delta T_{log} = \begin{cases}
                \frac{T_{in}-T_{out}}{\ln{\frac{T_{in}-T_{amb}}
                {T_{out}-T_{amb}}}} & T_{in} > T_{out} \\
                \frac{T_{out}-T_{in}}{\ln{\frac{T_{out}-T_{amb}}
                {T_{in}-T_{amb}}}} & T_{in} < T_{out}\\
                0 & T_{in} = T_{out}
                \end{cases}

                f_{kA} = \frac{2}{1 + \frac{1}{f\left( expr\right)}}

                T_{amb}: \text{ambient temperature}

        Note
        ----
        For standard function of f\ :subscript:`kA` \ see module
        :py:mod:`tespy.data`.
        """
        p = self.kA_char.param
        expr = self.get_char_expr(p, **self.kA_char.char_params)
        i = self.inl[0]
        o = self.outl[0]

        # For numerical stability: If temperature differences have
        # different sign use mean difference to avoid negative logarithm.

        ttd_1 = i.calc_T() - self.Tamb.val_SI
        ttd_2 = o.calc_T() - self.Tamb.val_SI

        if (ttd_1 / ttd_2) < 0:
            td_log = (ttd_2 + ttd_1) / 2
        elif ttd_1 > ttd_2:
            td_log = (ttd_1 - ttd_2) / math.log(ttd_1 / ttd_2)
        elif ttd_1 < ttd_2:
            td_log = (ttd_2 - ttd_1) / math.log(ttd_2 / ttd_1)
        else:
            # both values are equal
            td_log = ttd_2

        fkA = 2 / (1 + 1 / self.kA_char.char_func.evaluate(expr))

        return i.m.val_SI * (o.h.val_SI - i.h.val_SI) + self.kA.design * fkA * td_log

    def kA_char_group_func_doc(self, label):
        r"""
        Calculate heat transfer from heat transfer coefficient characteristic.

        Parameters
        ----------
        label : str
            Label for equation.

        Returns
        -------
        latex : str
            LaTeX code of equations applied.
        """
        latex = (
            r'\begin{split}' + '\n'
            r'0=&\dot{m}_\mathrm{in}\cdot\left(h_\mathrm{out}-'
            r'h_\mathrm{in}\right)+kA_\mathrm{design} \cdot f_\mathrm{kA}'
            r' \cdot \Delta T_\mathrm{log}\\' + '\n'
            r'\Delta T_\mathrm{log} = &\begin{cases}' + '\n'
            r'\frac{T_\mathrm{in}-T_\mathrm{out}}{\ln{\frac{T_\mathrm{in}-'
            r'T_\mathrm{amb}}{T_\mathrm{out}-T_\mathrm{amb}}}} &'
            r' T_\mathrm{in} > T_\mathrm{out} \\' + '\n'
            r'\frac{T_\mathrm{out}-T_\mathrm{in}}{\ln{\frac{'
            r'T_\mathrm{out}-T_\mathrm{amb}}{T_\mathrm{in}-'
            r'T_\mathrm{amb}}}} & T_\mathrm{in} < T_\mathrm{out}\\' + '\n'
            r'0 & T_\mathrm{in} = T_\mathrm{out}' + '\n'
            r'\end{cases}\\' + '\n'
            r'f_{kA}=&\frac{2}{1 + \frac{1}{f\left(X\right)}}\\' + '\n'
            r'T_\mathrm{amb} =& \text{ambient temperature}' + '\n'
            r'\end{split}'
        )
        return generate_latex_eq(self, latex, label)

    def kA_char_group_deriv(self, increment_filter, k):
        r"""
        Calculate partial derivatives of kA characteristics.

        Parameters
        ----------
        increment_filter : ndarray
            Matrix for filtering non-changing variables.

        k : int
            Position of derivatives in Jacobian matrix (k-th equation).
        """
        f = self.kA_char_group_func
        i = self.inl[0]
        o = self.outl[0]

        self._partial_derivative(i.m, k, f, increment_filter)
        self._partial_derivative(i.p, k, f, increment_filter)
        self._partial_derivative(i.h, k, f, increment_filter)
        self._partial_derivative(o.p, k, f, increment_filter)
        self._partial_derivative(o.h, k, f, increment_filter)

    def bus_func(self, bus):
        r"""
        Calculate the value of the bus function.

        Parameters
        ----------
        bus : tespy.connections.bus.Bus
            TESPy bus object.

        Returns
        -------
        val : float
            Value of energy transfer :math:`\dot{E}`. This value is passed to
            :py:meth:`tespy.components.component.Component.calc_bus_value`
            for value manipulation according to the specified characteristic
            line of the bus.

            .. math::

                \dot{E} = \dot{m}_{in} \cdot \left( h_{out} - h_{in} \right)
        """
        return self.inl[0].m.val_SI * (
            self.outl[0].h.val_SI - self.inl[0].h.val_SI)

    def bus_func_doc(self, bus):
        r"""
        Return LaTeX string of the bus function.

        Parameters
        ----------
        bus : tespy.connections.bus.Bus
            TESPy bus object.

        Returns
        -------
        latex : str
            LaTeX string of bus function.
        """
        return (
            r'\dot{m}_\mathrm{in} \cdot \left(h_\mathrm{out} - '
            r'h_\mathrm{in} \right)')

    def bus_deriv(self, bus):
        r"""
        Calculate partial derivatives of the bus function.

        Parameters
        ----------
        bus : tespy.connections.bus.Bus
            TESPy bus object.

        Returns
        -------
        deriv : ndarray
            Matrix of partial derivatives.
        """
        f = self.calc_bus_value
        if self.inl[0].m.is_var:
            if self.inl[0].m.J_col not in bus.jacobian:
                bus.jacobian[self.inl[0].m.J_col] = 0
            bus.jacobian[self.inl[0].m.J_col] -= _numeric_deriv(self.inl[0].m, f, bus=bus)

        if self.inl[0].h.is_var:
            if self.inl[0].h.J_col not in bus.jacobian:
                bus.jacobian[self.inl[0].h.J_col] = 0
            bus.jacobian[self.inl[0].h.J_col] -= _numeric_deriv(self.inl[0].h, f, bus=bus)

        if self.outl[0].h.is_var:
            if self.outl[0].h.J_col not in bus.jacobian:
                bus.jacobian[self.outl[0].h.J_col] = 0
            bus.jacobian[self.outl[0].h.J_col] -= _numeric_deriv(self.outl[0].h, f, bus=bus)

    def initialise_source(self, c, key):
        r"""
        Return a starting value for pressure and enthalpy the outlets.

        Parameters
        ----------
        c : tespy.connections.connection.Connection
            Connection to perform initialisation on.

        key : str
            Fluid property to retrieve.

        Returns
        -------
        val : float
            Starting value for pressure/enthalpy in SI units.

            .. math::

                val = \begin{cases}
                \begin{cases}
                1 \cdot 10^5 \; \frac{\text{J}}{\text{kg}} & \dot{Q} < 0\\
                3 \cdot 10^5 \; \frac{\text{J}}{\text{kg}} & \dot{Q} = 0\\
                5 \cdot 10^5 \; \frac{\text{J}}{\text{kg}} & \dot{Q} > 0
                \end{cases} & \text{key = 'h'}\\
                \; \; \; \; 10^5 \text{Pa} & \text{key = 'p'}
                \end{cases}

        """
        if key == 'p':
            return 1e5
        elif key == 'h':
            if self.Q.val < 0 and self.Q.is_set:
                return 1e5
            elif self.Q.val > 0 and self.Q.is_set:
                return 5e5
            else:
                return 3e5

    def initialise_target(self, c, key):
        r"""
        Return a starting value for pressure and enthalpy the inlets.

        Parameters
        ----------
        c : tespy.connections.connection.Connection
            Connection to perform initialisation on.

        key : str
            Fluid property to retrieve.

        Returns
        -------
        val : float
            Starting value for pressure/enthalpy in SI units.

            .. math::

                val = \begin{cases}
                1 \cdot 10^5 & \text{key = 'p'}\\
                \begin{cases}
                5 \cdot 10^5 & \dot{Q} < 0\\
                3 \cdot 10^5 & \dot{Q} = 0\\
                1 \cdot 10^5 & \dot{Q} > 0
                \end{cases} & \text{key = 'h'}\\
                \end{cases}
        """
        if key == 'p':
            return 1e5
        elif key == 'h':
            if self.Q.val < 0 and self.Q.is_set:
                return 5e5
            elif self.Q.val > 0 and self.Q.is_set:
                return 1e5
            else:
                return 3e5

    def calc_parameters(self):
        r"""Postprocessing parameter calculation."""
        i = self.inl[0]
        o = self.outl[0]

        self.Q.val = i.m.val_SI * (o.h.val_SI - i.h.val_SI)
        self.pr.val = o.p.val_SI / i.p.val_SI
        self.dp.val_SI = i.p.val_SI - o.p.val_SI
        self.dp.val = i.p.val - o.p.val
        self.zeta.val = self.calc_zeta(i, o)

        if self.Tamb.is_set:
            ttd_1 = i.T.val_SI - self.Tamb.val_SI
            ttd_2 = o.T.val_SI - self.Tamb.val_SI

            if (ttd_1 / ttd_2) < 0:
                td_log = np.nan
            if ttd_1 > ttd_2:
                td_log = (ttd_1 - ttd_2) / math.log(ttd_1 / ttd_2)
            elif ttd_1 < ttd_2:
                td_log = (ttd_2 - ttd_1) / math.log(ttd_2 / ttd_1)
            else:
                # both values are equal
                td_log = ttd_1

            self.kA.val = abs(self.Q.val / td_log)
            self.kA.is_result = True
        else:
            self.kA.is_result = False

    def entropy_balance(self):
        r"""
        Calculate entropy balance of a simple heat exchanger.

        The allocation of the entropy streams due to heat exchanged and due to
        irreversibility is performed by solving for T:

        .. math::

            h_\mathrm{out} - h_\mathrm{in} = \int_\mathrm{out}^\mathrm{in}
            v \cdot dp - \int_\mathrm{out}^\mathrm{in} T \cdot ds

        As solving :math:`\int_\mathrm{out}^\mathrm{in} v \cdot dp` for non
        isobaric processes would require perfect process knowledge (the path)
        on how specific volume and pressure change throught the component, the
        heat transfer is splitted into three separate virtual processes:

        - in->in*: decrease pressure to
          :math:`p_\mathrm{in*}=p_\mathrm{in}\cdot\sqrt{\frac{p_\mathrm{out}}{p_\mathrm{in}}}`
          without changing enthalpy.
        - in*->out* transfer heat without changing pressure.
          :math:`h_\mathrm{out*}-h_\mathrm{in*}=h_\mathrm{out}-h_\mathrm{in}`
        - out*->out decrease pressure to outlet pressure :math:`p_\mathrm{out}`
          without changing enthalpy.

        Note
        ----
        The entropy balance makes the follwing parameter available:

        .. math::

            \text{S\_Q}=\dot{m} \cdot \left(s_\mathrm{out*}-s_\mathrm{in*}
            \right)\\
            \text{S\_irr}=\dot{m} \cdot \left(s_\mathrm{out}-s_\mathrm{in}
            \right) - \text{S\_Q}\\
            \text{T\_mQ}=\frac{\dot{Q}}{\text{S\_Q}}
        """
        i = self.inl[0]
        o = self.outl[0]

        p1_star = i.p.val_SI * (o.p.val_SI / i.p.val_SI) ** 0.5
        s1_star = s_mix_ph(
            p1_star, i.h.val_SI, i.fluid_data, i.mixing_rule, T0=i.T.val_SI
        )
        s2_star = s_mix_ph(
            p1_star, o.h.val_SI, o.fluid_data, o.mixing_rule, T0=o.T.val_SI
        )
        self.S_Q = i.m.val_SI * (s2_star - s1_star)
        self.S_irr = i.m.val_SI * (o.s.val_SI - i.s.val_SI) - self.S_Q
        self.T_mQ = (o.h.val_SI - i.h.val_SI) / (s2_star - s1_star)

    def exergy_balance(self, T0):
        r"""
        Calculate exergy balance of a simple heat exchanger.

        The exergy of heat is calculated by allocation of thermal and
        mechanical share of exergy in the physical exergy. Depending on the
        temperature levels at the inlet and outlet of the heat exchanger as
        well as the direction of heat transfer (input or output) fuel and
        product exergy are calculated as follows.

        Parameters
        ----------
        T0 : float
            Ambient temperature T0 / K.

        Note
        ----
        If the fluid transfers heat to the ambient, you can specify
        :code:`mysimpleheatexchanger.set_attr(dissipative=False)` if you do
        NOT want the exergy production nan (only applicable in case
        :math:`\dot{Q}<0`).

        .. math ::

            \dot{E}_\mathrm{P} =
            \begin{cases}
            \begin{cases}
            \begin{cases}
            \text{not defined (nan)} & \text{if dissipative}\\
            \dot{E}_\mathrm{in}^\mathrm{T} - \dot{E}_\mathrm{out}^\mathrm{T} &
            \text{else}\\
            \end{cases}
            & T_\mathrm{in}, T_\mathrm{out} \geq T_0\\
            \dot{E}_\mathrm{out}^\mathrm{T}
            & T_\mathrm{in} \geq T_0 > T_\mathrm{out}\\
            \dot{E}_\mathrm{out}^\mathrm{T} - \dot{E}_\mathrm{in}^\mathrm{T}
            & T_0 \geq T_\mathrm{in}, T_\mathrm{out}\\
            \end{cases} & \dot{Q} < 0\\

            \begin{cases}
            \dot{E}_\mathrm{out}^\mathrm{PH} - \dot{E}_\mathrm{in}^\mathrm{PH}
            & T_\mathrm{in}, T_\mathrm{out} \geq T_0\\
            \dot{E}_\mathrm{in}^\mathrm{T} + \dot{E}_\mathrm{out}^\mathrm{T}
            & T_\mathrm{out} > T_0 \geq T_\mathrm{in}\\
            \dot{E}_\mathrm{in}^\mathrm{T} - \dot{E}_\mathrm{out}^\mathrm{T} +
            \dot{E}_\mathrm{out}^\mathrm{M} - \dot{E}_\mathrm{in}^\mathrm{M} +
            & T_0 \geq T_\mathrm{in}, T_\mathrm{out}\\
            \end{cases} & \dot{Q} > 0\\
            \end{cases}

            \dot{E}_\mathrm{F} =
            \begin{cases}
            \begin{cases}
            \dot{E}_\mathrm{in}^\mathrm{PH} - \dot{E}_\mathrm{out}^\mathrm{PH}
            & T_\mathrm{in}, T_\mathrm{out} \geq T_0\\
            \dot{E}_\mathrm{in}^\mathrm{T} + \dot{E}_\mathrm{in}^\mathrm{M} +
            \dot{E}_\mathrm{out}^\mathrm{T} - \dot{E}_\mathrm{out}^\mathrm{M}
            & T_\mathrm{in} \geq T_0 > T_\mathrm{out}\\
            \dot{E}_\mathrm{out}^\mathrm{T} - \dot{E}_\mathrm{in}^\mathrm{T} +
            \dot{E}_\mathrm{in}^\mathrm{M} - \dot{E}_\mathrm{out}^\mathrm{M} +
            & T_0 \geq T_\mathrm{in}, T_\mathrm{out}\\
            \end{cases} & \dot{Q} < 0\\

            \begin{cases}
            \dot{E}_\mathrm{out}^\mathrm{T} - \dot{E}_\mathrm{in}^\mathrm{T}
            & T_\mathrm{in}, T_\mathrm{out} \geq T_0\\
            \dot{E}_\mathrm{in}^\mathrm{T} + \dot{E}_\mathrm{in}^\mathrm{M} -
            \dot{E}_\mathrm{out}^\mathrm{M}
            & T_\mathrm{out} > T_0 \geq T_\mathrm{in}\\
            \dot{E}_\mathrm{in}^\mathrm{T}-\dot{E}_\mathrm{out}^\mathrm{T}
            & T_0 \geq T_\mathrm{in}, T_\mathrm{out}\\
            \end{cases} & \dot{Q} > 0\\
            \end{cases}

            \dot{E}_\mathrm{bus} =
            \begin{cases}
            \begin{cases}
            \dot{E}_\mathrm{P} & \text{other cases}\\
            \dot{E}_\mathrm{in}^\mathrm{T}
            & T_\mathrm{in} \geq T_0 > T_\mathrm{out}\\
            \end{cases} & \dot{Q} < 0\\
            \dot{E}_\mathrm{F} & \dot{Q} > 0\\
            \end{cases}
        """
        if self.dissipative.val is None:
            self.dissipative.val = True
            msg = (
                "In a future version of TESPy, the dissipative property must "
                "explicitly be set to True or False in the context of the "
                f"exergy analysis for component {self.label}."
            )
            logger.warning(msg)
        if self.Q.val < 0:
            if self.inl[0].T.val_SI >= T0 and self.outl[0].T.val_SI >= T0:
                if self.dissipative.val:
                    self.E_P = np.nan
                else:
                    self.E_P = self.inl[0].Ex_therm - self.outl[0].Ex_therm
                self.E_F = self.inl[0].Ex_physical - self.outl[0].Ex_physical
                self.E_bus = {
                    "chemical": 0, "physical": 0, "massless": self.E_P
                }
            elif self.inl[0].T.val_SI >= T0 and self.outl[0].T.val_SI < T0:
                self.E_P = self.outl[0].Ex_therm
                self.E_F = self.inl[0].Ex_therm + self.outl[0].Ex_therm + (
                    self.inl[0].Ex_mech - self.outl[0].Ex_mech)
                self.E_bus = {
                    "chemical": 0, "physical": 0,
                    "massless": self.inl[0].Ex_therm + self.outl[0].Ex_therm
                }
            elif self.inl[0].T.val_SI <= T0 and self.outl[0].T.val_SI <= T0:
                self.E_P = self.outl[0].Ex_therm - self.inl[0].Ex_therm
                self.E_F = self.outl[0].Ex_therm - self.outl[0].Ex_therm + (
                    self.inl[0].Ex_mech - self.outl[0].Ex_mech)
                self.E_bus = {
                    "chemical": 0, "physical": 0, "massless": self.E_P
                }
            else:
                msg = ('Exergy balance of simple heat exchangers, where '
                       'outlet temperature is higher than inlet temperature '
                       'with heat extracted is not implmented.')
                logger.warning(msg)
                self.E_P = np.nan
                self.E_F = np.nan
                self.E_bus = {
                    "chemical": np.nan, "physical": np.nan, "massless": np.nan
                }
        elif self.Q.val > 0:
            if self.inl[0].T.val_SI >= T0 - 1e-6 and self.outl[0].T.val_SI >= T0 - 1e-6:
                self.E_P = self.outl[0].Ex_physical - self.inl[0].Ex_physical
                self.E_F = self.outl[0].Ex_therm - self.inl[0].Ex_therm
                self.E_bus = {
                    "chemical": 0, "physical": 0, "massless": self.E_F
                }
            elif self.inl[0].T.val_SI <= T0 and self.outl[0].T.val_SI > T0:
                self.E_P = self.outl[0].Ex_therm + self.inl[0].Ex_therm
                self.E_F = self.inl[0].Ex_therm + (
                    self.inl[0].Ex_mech - self.outl[0].Ex_mech)
                self.E_bus = {
                    "chemical": 0, "physical": 0,
                    "massless": self.inl[0].Ex_therm
                }
            elif self.inl[0].T.val_SI < T0 and self.outl[0].T.val_SI < T0:
                if self.dissipative.val:
                    self.E_P = np.nan
                else:
                    self.E_P = self.inl[0].Ex_therm - self.outl[0].Ex_therm + (
                        self.outl[0].Ex_mech - self.inl[0].Ex_mech
                    )
                self.E_F = self.inl[0].Ex_therm - self.outl[0].Ex_therm
                self.E_bus = {
                    "chemical": 0, "physical": 0, "massless": self.E_F
                }
            else:
                msg = ('Exergy balance of simple heat exchangers, where '
                       'inlet temperature is higher than outlet temperature '
                       'with heat injected is not implmented.')
                logger.warning(msg)
                self.E_P = np.nan
                self.E_F = np.nan
                self.E_bus = {
                    "chemical": np.nan, "physical": np.nan, "massless": self.E_F
                }
        else:
            # fully dissipative
            self.E_P = np.nan
            self.E_F = self.inl[0].Ex_physical - self.outl[0].Ex_physical
            self.E_bus = {
                "chemical": np.nan, "physical": np.nan, "massless": np.nan
            }

        if np.isnan(self.E_P):
            self.E_D = self.E_F
        else:
            self.E_D = self.E_F - self.E_P
        self.epsilon = self._calc_epsilon()

    def get_plotting_data(self):
        """Generate a dictionary containing FluProDia plotting information.

        Returns
        -------
        data : dict
            A nested dictionary containing the keywords required by the
            :code:`calc_individual_isoline` method of the
            :code:`FluidPropertyDiagram` class. First level keys are the
            connection index ('in1' -> 'out1', therefore :code:`1` etc.).
        """
        return {
            1: {
                'isoline_property': 'p',
                'isoline_value': self.inl[0].p.val,
                'isoline_value_end': self.outl[0].p.val,
                'starting_point_property': 's',
                'starting_point_value': self.inl[0].s.val,
                'ending_point_property': 's',
                'ending_point_value': self.outl[0].s.val
            }
        }


class HeatExchangerSimple(SimpleHeatExchanger):

    def __init__(self, label, **kwargs):
        super().__init__(label, **kwargs)
        msg = (
            "The API for the component HeatExchangerSimple will change with "
            "the next major release, please import SimpleHeatExchanger instead."
        )
        warnings.warn(msg, FutureWarning)<|MERGE_RESOLUTION|>--- conflicted
+++ resolved
@@ -211,7 +211,6 @@
                 func=self.energy_balance_func
             ),
             'pr': dc_cp(
-<<<<<<< HEAD
                 min_val=1e-4, max_val=1, num_eq_sets=1,
                 deriv=self.pr_deriv,
                 latex=self.pr_func_doc,
@@ -225,15 +224,6 @@
                 func=self.dp_func,
                 func_params={'dp': 'dp'},
                 structure_matrix=self.dp_structure_matrix
-=======
-                min_val=1e-4, max_val=1, num_eq=1,
-                deriv=self.pr_deriv, latex=self.pr_func_doc,
-                func=self.pr_func, func_params={'pr': 'pr'}),
-            'dp': dc_cp(
-                min_val=0, deriv=self.dp_deriv,
-                func=self.dp_func,
-                num_eq=1, func_params={"inconn": 0, "outconn": 0, "dp": "dp"}
->>>>>>> 4d706321
             ),
             'zeta': dc_cp(
                 min_val=0, max_val=1e15, num_eq_sets=1,
