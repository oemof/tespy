--- conflicted
+++ resolved
@@ -269,24 +269,23 @@
                 description="non-dimensional friction coefficient for pressure loss calculation"
             ),
             'D': dc_cp(
-                min_val=1e-2, max_val=2, d=1e-4, quantity="length",
+                min_val=1e-2, max_val=2, d=1e-5, quantity="length",
                 description="diameter of channel"
             ),
             'L': dc_cp(
-                min_val=1e-1, d=1e-3, quantity="length",
+                min_val=1e-1, quantity="length",
                 description="length of channel"
             ),
-<<<<<<< HEAD
             'ks': dc_cp(
-                _val=1e-4, min_val=1e-7, max_val=1e-3, d=1e-8,
+                _val=1e-4, min_val=1e-7, max_val=1e-3,
                 quantity="length", description="roughness of wall material"
             ),
             'ks_HW': dc_cp(
-                _val=10, min_val=1e-1, max_val=1e3, d=1e-2,
+                _val=10, min_val=1e-1, max_val=1e3,
                 description="Hazen-Williams roughness"
             ),
             'kA': dc_cp(
-                min_val=0, d=1, quantity="heat_transfer_coefficient",
+                min_val=0, quantity="heat_transfer_coefficient",
                 description="heat transfer coefficient considering ambient temperature"
             ),
             'kA_char': dc_cc(
@@ -297,17 +296,6 @@
                 quantity="temperature",
                 description="ambient temperature"
             ),
-=======
-            'D': dc_cp(min_val=1e-2, max_val=2, d=1e-5, quantity="length"),
-            'L': dc_cp(min_val=1e-1, quantity="length"),
-            'ks': dc_cp(
-                _val=1e-4, min_val=1e-7, max_val=1e-3, quantity="length"
-            ),
-            'ks_HW': dc_cp(_val=10, min_val=1e-1, max_val=1e3),
-            'kA': dc_cp(min_val=0, quantity="heat_transfer_coefficient"),
-            'kA_char': dc_cc(param='m'),
-            'Tamb': dc_cp(quantity="temperature"),
->>>>>>> fe743661
             'dissipative': dc_simple(_val=None),
             'darcy_group': dc_gcp(
                 elements=['L', 'ks', 'D'], num_eq_sets=1,
