--- conflicted
+++ resolved
@@ -141,12 +141,8 @@
     >>> amb_ev.set_attr(fluid={'air': 1}, T=30)
     >>> ev_amb.set_attr(p=1)
     >>> nw.solve('design')
-<<<<<<< HEAD
     >>> nw._convergence_check()
-    >>> nw.save('tmp')
-=======
     >>> nw.save('tmp.json')
->>>>>>> 4d706321
     >>> round(ev_amb.T.val - erp_ev.T.val ,1)
     5.0
     >>> round(f_dr.h.val, 1)
