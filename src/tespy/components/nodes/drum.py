# -*- coding: utf-8

"""Module of class Drum.


This file is part of project TESPy (github.com/oemof/tespy). It's copyrighted
by the contributors recorded in the version control history of the file,
available from its original location tespy/components/nodes/drum.py

SPDX-License-Identifier: MIT
"""

import warnings

import numpy as np

from tespy.components.component import component_registry
from tespy.components.nodes.droplet_separator import DropletSeparator
from tespy.tools.fluid_properties import h_mix_pQ
from tespy.tools.data_containers import ComponentMandatoryConstraints as dc_cmc


@component_registry
class Drum(DropletSeparator):
    r"""
    A drum separates saturated gas from saturated liquid.

    **Mandatory Equations**

    - :py:meth:`tespy.components.nodes.base.NodeBase.mass_flow_func`
    - :py:meth:`tespy.components.nodes.base.NodeBase.pressure_equality_func`
    - :py:meth:`tespy.components.nodes.droplet_separator.DropletSeparator.fluid_func`
    - :py:meth:`tespy.components.nodes.droplet_separator.DropletSeparator.energy_balance_func`
    - :py:meth:`tespy.components.nodes.droplet_separator.DropletSeparator.outlet_states_func`

    Inlets/Outlets

    - in1, in2 (index 1: from economiser, index 2: from evaporator)
    - out1, out2 (index 1: saturated liquid, index 2: saturated gas)

    Image

    .. image:: /api/_images/Drum.svg
       :alt: flowsheet of the drum
       :align: center
       :class: only-light

    .. image:: /api/_images/Drum_darkmode.svg
       :alt: flowsheet of the drum
       :align: center
       :class: only-dark

    Parameters
    ----------
    label : str
        The label of the component.

    design : list
        List containing design parameters (stated as String).

    offdesign : list
        List containing offdesign parameters (stated as String).

    design_path : str
        Path to the components design case.

    local_offdesign : boolean
        Treat this component in offdesign mode in a design calculation.

    local_design : boolean
        Treat this component in design mode in an offdesign calculation.

    char_warnings : boolean
        Ignore warnings on default characteristics usage for this component.

    printout : boolean
        Include this component in the network's results printout.

    Note
    ----
    If you are using a drum in a network with multiple fluids, it is likely
    the fluid propagation causes trouble. If this is the case, try to
    specify the fluid composition at another connection of your network.

    This component assumes, that the fluid composition between outlet 1 and
    inlet 2 does not change, thus there is no equation for the fluid mass
    fraction at the inlet 2!

    Example
    -------
    The drum separates saturated gas from saturated liquid. The liquid phase is
    transported to an evaporator, the staturated gas phase is extracted from
    the drum. In this example ammonia is evaporated using ambient air. A
    characteristic function is applied for the heat transfer coefficient of the
    evaporator. It is possible to load the CharLine with the function
    :code:`load_default_char` from the default lines. We want to use the
    'EVAPORATING FLUID' lines of the heat exchanger.

    >>> from tespy.components import Sink, Source, Drum, Pump, HeatExchanger
    >>> from tespy.connections import Connection, Ref
    >>> from tespy.networks import Network
    >>> from tespy.tools.characteristics import CharLine
    >>> from tespy.tools.characteristics import load_default_char as ldc
    >>> import shutil
    >>> nw = Network(T_unit='C', p_unit='bar', h_unit='kJ / kg', iterinfo=False)
    >>> fa = Source('feed ammonia')
    >>> amb_in = Source('air inlet')
    >>> amb_out = Sink('air outlet')
    >>> s = Sink('steam')
    >>> dr = Drum('drum')
    >>> dr.component()
    'drum'
    >>> ev = HeatExchanger('evaporator')
    >>> erp = Pump('evaporator reciculation pump')
    >>> f_dr = Connection(fa, 'out1', dr, 'in1')
    >>> dr_erp = Connection(dr, 'out1', erp, 'in1')
    >>> erp_ev = Connection(erp, 'out1', ev, 'in2')
    >>> ev_dr = Connection(ev, 'out2', dr, 'in2')
    >>> dr_s = Connection(dr, 'out2', s, 'in1')
    >>> nw.add_conns(f_dr, dr_erp, erp_ev, ev_dr, dr_s)
    >>> amb_ev = Connection(amb_in, 'out1', ev, 'in1')
    >>> ev_amb = Connection(ev, 'out1', amb_out, 'in1')
    >>> nw.add_conns(amb_ev, ev_amb)

    The ambient air enters the evaporator at 30 °C. The pinch point temperature
    difference (ttd_l) of the evaporator is at 5 K, and 1 MW of heat should be
    transferred. State of ammonia at the inlet is at -5 °C and 5 bar. From this
    design it is possible to calculate offdesign performance at 75 % part load.

    >>> char1 = ldc('heat exchanger', 'kA_char1', 'DEFAULT',
    ... CharLine)
    >>> char2 = ldc('heat exchanger', 'kA_char2', 'EVAPORATING FLUID',
    ... CharLine)
    >>> ev.set_attr(pr1=0.999, pr2=0.99, ttd_l=5, kA_char1=char1,
    ...     kA_char2=char2, design=['pr1', 'ttd_l'],
    ...     offdesign=['zeta1', 'kA_char'])
    >>> ev.set_attr(Q=-1e6)
    >>> erp.set_attr(eta_s=0.8)
    >>> f_dr.set_attr(p=5, T=-5)
    >>> erp_ev.set_attr(m=Ref(f_dr, 4, 0), fluid={'NH3': 1})
    >>> amb_ev.set_attr(fluid={'air': 1}, T=30)
    >>> ev_amb.set_attr(p=1)
    >>> nw.solve('design')
    >>> nw._convergence_check()
    >>> nw.save('tmp.json')
    >>> round(ev_amb.T.val - erp_ev.T.val ,1)
    5.0
    >>> round(f_dr.h.val, 1)
    322.7
    >>> round(dr_erp.h.val, 1)
    364.9
    >>> round(ev_dr.h.val, 1)
    687.2
    >>> round(f_dr.m.val, 2)
    0.78
    >>> ev.set_attr(Q=-0.75e6)
    >>> nw.solve('offdesign', design_path='tmp.json')
    >>> round(f_dr.m.val, 2)
    0.58
    >>> round(ev_amb.T.val - erp_ev.T.val ,1)
    3.0
    >>> shutil.rmtree('./tmp', ignore_errors=True)
    """

    @staticmethod
    def component():
        return 'drum'

    @staticmethod
    def inlets():
        return ['in1', 'in2']

    @staticmethod
    def outlets():
        return ['out1', 'out2']

    def preprocess(self, num_nw_vars):
        super().preprocess(num_nw_vars)
        self._propagation_start = False

<<<<<<< HEAD
=======
    def mass_flow_func(self):
        r"""
        Calculate the residual value for mass flow balance equation.

        Returns
        -------
        res : float
            Residual value of equation.

            .. math::

                0 = \sum \dot{m}_{in,i} - \sum \dot{m}_{out,j} \;
                \forall i \in inlets, \forall j \in outlets
        """
        if self.inl[1].m == self.outl[0].m:
            return self.inl[0].m.val_SI - self.outl[1].m.val_SI
        else:
            res = 0
            for i in self.inl:
                res += i.m.val_SI
            for o in self.outl:
                res -= o.m.val_SI

            return res

    def mass_flow_deriv(self, increment_filter, k):
        r"""
        Calculate partial derivatives for mass flow equation.

        Returns
        -------
        deriv : list
            Matrix with partial derivatives for the fluid equations.
        """
        if self.inl[1].m == self.outl[0].m:
            if self.inl[0].m.is_var:
                self.jacobian[k, self.inl[0].m.J_col] = 1
            if self.outl[1].m.is_var:
                self.jacobian[k, self.outl[1].m.J_col] = -1

        else:
            for i in self.inl:
                if i.m.is_var:
                    self.jacobian[k, i.m.J_col] = 1
            for o in self.outl:
                if o.m.is_var:
                    self.jacobian[k, o.m.J_col] = -1

    def energy_balance_func(self):
        r"""
        Calculate energy balance.

        Returns
        -------
        residual : float
            Residual value of energy balance.

            .. math::

                0 = \sum_i \left(\dot{m}_{in,i} \cdot h_{in,i} \right) -
                \sum_j \left(\dot{m}_{out,j} \cdot h_{out,j} \right)\\
                \forall i \in \text{inlets} \; \forall j \in \text{outlets}
        """
        if self.inl[1].m == self.outl[0].m:
            res = (
                (self.inl[1].h.val_SI - self.outl[0].h.val_SI)
                * self.outl[0].m.val_SI
                + (self.inl[0].h.val_SI - self.outl[1].h.val_SI)
                * self.inl[0].m.val_SI
            )
        else:
            res = 0
            for i in self.inl:
                res += i.m.val_SI * i.h.val_SI
            for o in self.outl:
                res -= o.m.val_SI * o.h.val_SI

        return res

    def energy_balance_deriv(self, increment_filter, k):
        r"""
        Calculate partial derivatives of energy balance.

        Parameters
        ----------
        increment_filter : ndarray
            Matrix for filtering non-changing variables.

        k : int
            Position of derivatives in Jacobian matrix (k-th equation).
        """
        # due to topology reduction this is the case quite often
        if self.inl[1].m == self.outl[0].m:
            if self.outl[0].m.is_var:
                self.jacobian[k, self.outl[0].m.J_col] = (self.inl[1].h.val_SI - self.outl[0].h.val_SI)
            if self.inl[1].h.is_var:
                self.jacobian[k, self.inl[1].h.J_col] = self.outl[0].m.val_SI
            if self.outl[0].h.is_var:
                self.jacobian[k, self.outl[0].h.J_col] = -self.outl[0].m.val_SI

            if self.inl[0].m.is_var:
                self.jacobian[k, self.inl[0].m.J_col] = self.inl[0].h.val_SI - self.outl[1].h.val_SI
            if self.inl[0].h.is_var:
                self.jacobian[k, self.inl[0].h.J_col] = self.inl[0].m.val_SI
            if self.outl[1].h.is_var:
                self.jacobian[k, self.outl[1].h.J_col] = -self.outl[1].m.val_SI
        else:
            super().energy_balance_deriv(increment_filter, k)

>>>>>>> 8e0ec605
    @staticmethod
    def initialise_target(c, key):
        r"""
        Return a starting value for pressure and enthalpy at inlet.

        Parameters
        ----------
        c : tespy.connections.connection.Connection
            Connection to perform initialisation on.

        key : str
            Fluid property to retrieve.

        Returns
        -------
        val : float
            Starting value for pressure/enthalpy in SI units.

            .. math::

                val = \begin{cases}
                10^6 & \text{key = 'p'}\\
                h\left(p, x=0 \right) & \text{key = 'h' at inlet 1}\\
                h\left(p, x=0.7 \right) & \text{key = 'h' at inlet 2}
                \end{cases}
        """
        if key == 'p':
            return 10e5
        elif key == 'h':
            if c.target_id == 'in1':
                return h_mix_pQ(c.p.val_SI, 0, c.fluid_data)
            else:
                return h_mix_pQ(c.p.val_SI, 0.7, c.fluid_data)

    def propagate_wrapper_to_target(self, branch):
        return super().propagate_wrapper_to_target(branch)

    def exergy_balance(self, T0):
        r"""
        Calculate exergy balance of a merge.

        Parameters
        ----------
        T0 : float
            Ambient temperature T0 / K.

        Note
        ----
        Please note, that the exergy balance accounts for physical exergy only.

        .. math::

            \dot{E}_\mathrm{P} = \sum \dot{E}_{\mathrm{out,}j}^\mathrm{PH}\\
            \dot{E}_\mathrm{F} = \sum \dot{E}_{\mathrm{in,}i}^\mathrm{PH}
        """
        self.E_P = self.outl[0].Ex_physical + self.outl[1].Ex_physical
        self.E_F = self.inl[0].Ex_physical + self.inl[1].Ex_physical

        self.E_bus = {
            "chemical": np.nan, "physical": np.nan, "massless": np.nan
        }
        self.E_D = self.E_F - self.E_P
        self.epsilon = self._calc_epsilon()

    def get_plotting_data(self):
        """
        Generate a dictionary containing FluProDia plotting information.

        Returns
        -------
        data : dict
            A nested dictionary containing the keywords required by the
            :code:`calc_individual_isoline` method of the
            :code:`FluidPropertyDiagram` class. The keys :code:`2` and
            :code:`3` connect the saturated liquid-vapor mixture of 'in1' with
            the saturated liquid ('out1') and saturated vapor ('out2'), while
            the keys :code:`4` and :code:`5` connect the (superheated) gas of
            'in2' with the same.
            The key :code:`1` connects both saturated states.
        """
        msg = (
            """
            The keys will change in the next major release. Keys '1' to '4'
            will contain the isolines now available through the keys '2' to '5'.
            The old contents of key '1' (outlet 1 to outlet 2) will be moved to
            key '5'.
            """
        )
        warnings.warn(msg, FutureWarning)
        return {
            1: {
                'isoline_property': 'p',
                'isoline_value': self.outl[0].p.val,
                'isoline_value_end': self.outl[1].p.val,
                'starting_point_property': 'v',
                'starting_point_value': self.outl[0].vol.val,
                'ending_point_property': 'v',
                'ending_point_value': self.outl[1].vol.val
            },
            2: {
                'isoline_property': 'p',
                'isoline_value': self.inl[0].p.val,
                'isoline_value_end': self.outl[0].p.val,
                'starting_point_property': 'v',
                'starting_point_value': self.inl[0].vol.val,
                'ending_point_property': 'v',
                'ending_point_value': self.outl[0].vol.val
            },
            3: {
                'isoline_property': 'p',
                'isoline_value': self.inl[0].p.val,
                'isoline_value_end': self.outl[1].p.val,
                'starting_point_property': 'v',
                'starting_point_value': self.inl[0].vol.val,
                'ending_point_property': 'v',
                'ending_point_value': self.outl[1].vol.val
            },
            4: {
                'isoline_property': 'p',
                'isoline_value': self.inl[1].p.val,
                'isoline_value_end': self.outl[0].p.val,
                'starting_point_property': 'v',
                'starting_point_value': self.inl[1].vol.val,
                'ending_point_property': 'v',
                'ending_point_value': self.outl[0].vol.val
            },
            5: {
                'isoline_property': 'p',
                'isoline_value': self.inl[1].p.val,
                'isoline_value_end': self.outl[1].p.val,
                'starting_point_property': 'v',
                'starting_point_value': self.inl[1].vol.val,
                'ending_point_property': 'v',
                'ending_point_value': self.outl[1].vol.val
            }
        }<|MERGE_RESOLUTION|>--- conflicted
+++ resolved
@@ -174,122 +174,6 @@
     def outlets():
         return ['out1', 'out2']
 
-    def preprocess(self, num_nw_vars):
-        super().preprocess(num_nw_vars)
-        self._propagation_start = False
-
-<<<<<<< HEAD
-=======
-    def mass_flow_func(self):
-        r"""
-        Calculate the residual value for mass flow balance equation.
-
-        Returns
-        -------
-        res : float
-            Residual value of equation.
-
-            .. math::
-
-                0 = \sum \dot{m}_{in,i} - \sum \dot{m}_{out,j} \;
-                \forall i \in inlets, \forall j \in outlets
-        """
-        if self.inl[1].m == self.outl[0].m:
-            return self.inl[0].m.val_SI - self.outl[1].m.val_SI
-        else:
-            res = 0
-            for i in self.inl:
-                res += i.m.val_SI
-            for o in self.outl:
-                res -= o.m.val_SI
-
-            return res
-
-    def mass_flow_deriv(self, increment_filter, k):
-        r"""
-        Calculate partial derivatives for mass flow equation.
-
-        Returns
-        -------
-        deriv : list
-            Matrix with partial derivatives for the fluid equations.
-        """
-        if self.inl[1].m == self.outl[0].m:
-            if self.inl[0].m.is_var:
-                self.jacobian[k, self.inl[0].m.J_col] = 1
-            if self.outl[1].m.is_var:
-                self.jacobian[k, self.outl[1].m.J_col] = -1
-
-        else:
-            for i in self.inl:
-                if i.m.is_var:
-                    self.jacobian[k, i.m.J_col] = 1
-            for o in self.outl:
-                if o.m.is_var:
-                    self.jacobian[k, o.m.J_col] = -1
-
-    def energy_balance_func(self):
-        r"""
-        Calculate energy balance.
-
-        Returns
-        -------
-        residual : float
-            Residual value of energy balance.
-
-            .. math::
-
-                0 = \sum_i \left(\dot{m}_{in,i} \cdot h_{in,i} \right) -
-                \sum_j \left(\dot{m}_{out,j} \cdot h_{out,j} \right)\\
-                \forall i \in \text{inlets} \; \forall j \in \text{outlets}
-        """
-        if self.inl[1].m == self.outl[0].m:
-            res = (
-                (self.inl[1].h.val_SI - self.outl[0].h.val_SI)
-                * self.outl[0].m.val_SI
-                + (self.inl[0].h.val_SI - self.outl[1].h.val_SI)
-                * self.inl[0].m.val_SI
-            )
-        else:
-            res = 0
-            for i in self.inl:
-                res += i.m.val_SI * i.h.val_SI
-            for o in self.outl:
-                res -= o.m.val_SI * o.h.val_SI
-
-        return res
-
-    def energy_balance_deriv(self, increment_filter, k):
-        r"""
-        Calculate partial derivatives of energy balance.
-
-        Parameters
-        ----------
-        increment_filter : ndarray
-            Matrix for filtering non-changing variables.
-
-        k : int
-            Position of derivatives in Jacobian matrix (k-th equation).
-        """
-        # due to topology reduction this is the case quite often
-        if self.inl[1].m == self.outl[0].m:
-            if self.outl[0].m.is_var:
-                self.jacobian[k, self.outl[0].m.J_col] = (self.inl[1].h.val_SI - self.outl[0].h.val_SI)
-            if self.inl[1].h.is_var:
-                self.jacobian[k, self.inl[1].h.J_col] = self.outl[0].m.val_SI
-            if self.outl[0].h.is_var:
-                self.jacobian[k, self.outl[0].h.J_col] = -self.outl[0].m.val_SI
-
-            if self.inl[0].m.is_var:
-                self.jacobian[k, self.inl[0].m.J_col] = self.inl[0].h.val_SI - self.outl[1].h.val_SI
-            if self.inl[0].h.is_var:
-                self.jacobian[k, self.inl[0].h.J_col] = self.inl[0].m.val_SI
-            if self.outl[1].h.is_var:
-                self.jacobian[k, self.outl[1].h.J_col] = -self.outl[1].m.val_SI
-        else:
-            super().energy_balance_deriv(increment_filter, k)
-
->>>>>>> 8e0ec605
     @staticmethod
     def initialise_target(c, key):
         r"""
