--- conflicted
+++ resolved
@@ -150,13 +150,13 @@
         environment media around the pipe: air, 'gravel' , 'stones' ,'dry soil', 'moist soil'
 
     wind_velocity: float
-        Mean velocity of the wind. Needs to be greater than zero, 
+        Mean velocity of the wind. Needs to be greater than zero,
         :math:`wind_velocity/\frac{\text{m}}{\text{s}}`.
 
     pipe_depth: float
-        pipe depth in the ground, 
+        pipe depth in the ground,
         :math:`pipe_depth/\text{m}`
-        
+
     Example
     -------
     A mass flow of 10 kg/s hot ethanol is transported in a pipeline. The pipe is
@@ -165,7 +165,7 @@
     the required diameter, we can predict pressure loss at a different mass
     flow through the pipeline.
     Afterwards heat losses can be calculated by defining insulation and environment parameters.
-    The heat losses of a subsurface pipe can be compared to heat losses of a surface pipe. 
+    The heat losses of a subsurface pipe can be compared to heat losses of a surface pipe.
 
 
     >>> from tespy.components import Sink, Source, Pipe
@@ -183,56 +183,51 @@
     >>> nw.add_conns(inc, outg)
     >>> inc.set_attr(fluid={'ethanol': 1}, m=10, T=30, p=3)
     >>> nw.solve('design')
-    >>> nw.save('tmp.json')
     >>> round(pi.D.val, 3)
     0.119
     >>> outg.p.val / inc.p.val == pi.pr.val
     True
     >>> inc.set_attr(m=15)
     >>> pi.set_attr(D=pi.D.val)
-    >>> nw.solve('offdesign', design_path='tmp.json')
+    >>> nw.solve('design')
     >>> round(pi.pr.val, 2)
     0.94
-<<<<<<< HEAD
-    >>> pi.set_attr(D='var', Q= None,  
-    >>>             Tamb = 20, environment_media= 'dry soil', pipe_depth = 5,
-    >>>             insulation_thickness=0.1 ,insulation_tc= 0.035, pipe_thickness=0.003,material='Steel', 
-    >>>             ) 
+    >>> pi.set_attr(
+    ...     D='var', Q= None,
+    ...     Tamb=20, environment_media='dry soil', pipe_depth=5,
+    ...     insulation_thickness=0.1 ,insulation_tc=0.035,
+    ...     pipe_thickness=0.003,material='Steel'
+    ... )
     >>> nw.solve('design')
     >>> round(pi.Q.val, 2)
     -6.77
-    >>> pi.set_attr(pipe_depth = None, 
-    >>>             environment_media= 'air', wind_velocity = 2,
-    >>>             ) 
+    >>> pi.set_attr(
+    ...     pipe_depth=None, environment_media='air', wind_velocity=2
+    ... )
     >>> nw.solve('design')
     >>> round(pi.Q.val, 2)
     -917.85
-    >>> shutil.rmtree('./tmp', ignore_errors=True)
     """
 
-    @staticmethod
-    def component():
-        return 'pipe'
-
-    def preprocess(self, num_nw_vars):
-        self.air= CoolPropWrapper('air')
-
-        super().preprocess(num_nw_vars)
+    def _preprocess(self, row_idx):
+        self.air = CoolPropWrapper('air')
+
+        super()._preprocess(row_idx)
 
     def get_parameters(self):
         parameters=super().get_parameters()
 
         parameters['Q_ohc_group_surface']=dc_gcp(
             elements=['insulation_thickness', 'insulation_tc', 'Tamb', 'material', 'pipe_thickness', 'environment_media', 'wind_velocity'],
-            num_eq=1,
+            num_eq_sets=1,
             func=self.ohc_surface_group_func,
-            deriv=self.ohc_surface_group_deriv
+            dependents=self.ohc_surface_group_dependents
         )
         parameters['Q_ohc_group_subsurface']=dc_gcp(
             elements=['insulation_thickness', 'insulation_tc', 'Tamb', 'material', 'pipe_thickness', 'environment_media','pipe_depth'],
-            num_eq=1,
+            num_eq_sets=1,
             func=self.ohc_subsurface_group_func,
-            deriv=self.ohc_subsurface_group_deriv
+            dependents=self.ohc_subsurface_group_dependents
         )
         parameters['insulation_thickness']=dc_cp(min_val=1e-3, max_val=1e1)
         parameters['insulation_tc']=dc_cp(min_val=1e-3, max_val=1e2)
@@ -266,11 +261,11 @@
                 Nu_\text{l}= 0.3 + \sqrt{Nu_\text{l, lam}^{2} +
                 Nu_\text{l, turb}^{2}}
 
-                Nu_\text{l, turb} = \frac{0.037 Re_l^{0.8} \cdot 
+                Nu_\text{l, turb} = \frac{0.037 Re_l^{0.8} \cdot
                 Pr}{1+2.443 \cdot Re_l^{-0.1}\cdot (Pr^{2/3}-1)}
 
                 Nu_\text{l, lam} = 0.664 \sqrt{Re_l}\cdot \sqrt[3]{Pr}
-        
+
         Reference: :cite:`gnielinski1975`
         """
 
@@ -293,7 +288,10 @@
         '''
 
         # pipe wall heat transfer resistance
-        pipe_tc ={'Steel':46.5, 'Carbon Steel':46, 'Cast Iron':48.8, 'Stainless Steel':21, 'PVC':0.23, 'Copper': 380}
+        pipe_tc ={
+            'Steel':46.5, 'Carbon Steel':46, 'Cast Iron':48.8,
+            'Stainless Steel':21, 'PVC':0.23, 'Copper': 380
+        }
         if diameters[1] > diameters[0]:
             if isinstance(self.material.val, str):
                 wall_conductivity = pipe_tc[self.material.val]
@@ -333,12 +331,20 @@
 
         if len(R_sum) == 0:
             raise ValueError("No heat transfer resistance. Check input values.")
-      
+
         i = self.inl[0]
         o = self.outl[0]
 
-        return (i.m.val_SI * (o.h.val_SI - i.h.val_SI) 
-                + area / sum(R_sum) * self._deltaT_log()
+        return (
+            i.m.val_SI * (o.h.val_SI - i.h.val_SI)
+            + area / sum(R_sum) * self._calculate_td_log()
+        )
+
+    def ohc_surface_group_dependents(self):
+        return (
+            [self.inl[0].m]
+            + [var for c in self.inl + self.outl for var in [c.p, c.h]]
+            + [self.D]
         )
 
     def ohc_subsurface_group_func(self):
@@ -359,7 +365,7 @@
                 R_\text{conductance} + \frac{1}{\alpha_\text{outer}}}
 
                 First order approximation of multipole method for a single pipe in the ground.
-        
+
         Assume no surface resistance.
 
         Reference: :cite:`wallenten1991`
@@ -400,64 +406,13 @@
         o = self.outl[0]
 
         return (
-            i.m.val_SI * (o.h.val_SI - i.h.val_SI) + 
-            1 / R_soil * self._deltaT_log()
-        )
-
-    def ohc_subsurface_group_deriv(self, increment_filter, k):
-        """Calculate the partial derivatives of the ohc equation
-
-        Parameters
-        ----------
-        increment_filter : ndarray
-            Matrix for filtering non-changing variables.
-
-        k : int
-            Position of derivatives in Jacobian matrix (k-th equation).
-        """
-        i = self.inl[0]
-        o = self.outl[0]
-        func= self.ohc_subsurface_group_func
-        if i.m.is_var:
-            self.jacobian[k, i.m.J_col] = o.h.val_SI - i.h.val_SI
-        if i.h.is_var:
-            self.jacobian[k, i.h.J_col] = self.numeric_deriv(func, 'h', i)
-        if o.h.is_var:
-            self.jacobian[k, o.h.J_col] = self.numeric_deriv(func, 'h', o)
-        if i.p.is_var:
-            self.jacobian[k, i.p.J_col] = self.numeric_deriv(func, 'p', i)
-        if o.p.is_var:
-            self.jacobian[k, o.p.J_col] = self.numeric_deriv(func, 'p', o)
-        if self.D.is_var:
-            self.jacobian[k, self.D.J_col] = self.numeric_deriv(func, 'D', None)
-
-    def ohc_surface_group_deriv(self, increment_filter, k):
-        """Calculate the partial derivatives of the ohc equation
-
-        Parameters
-        ----------
-        increment_filter : ndarray
-            Matrix for filtering non-changing variables.
-
-        k : int
-            Position of derivatives in Jacobian matrix (k-th equation).
-        """
-        i = self.inl[0]
-        o = self.outl[0]
-        func= self.ohc_surface_group_func
-        if i.m.is_var:
-            self.jacobian[k, i.m.J_col] = o.h.val_SI - i.h.val_SI
-        if i.h.is_var:
-            self.jacobian[k, i.h.J_col] = self.numeric_deriv(func, 'h', i)
-        if o.h.is_var:
-            self.jacobian[k, o.h.J_col] = self.numeric_deriv(func, 'h', o)
-        if i.p.is_var:
-            self.jacobian[k, i.p.J_col] = self.numeric_deriv(func, 'p', i)
-        if o.p.is_var:
-            self.jacobian[k, o.p.J_col] = self.numeric_deriv(func, 'p', o)
-        if self.D.is_var:
-            self.jacobian[k, self.D.J_col] = self.numeric_deriv(func, 'D', None)
-=======
-    >>> os.remove('tmp.json')
-    """
->>>>>>> 0cf1b46b
+            i.m.val_SI * (o.h.val_SI - i.h.val_SI)
+            + 1 / R_soil * self._calculate_td_log()
+        )
+
+    def ohc_subsurface_group_dependents(self):
+        return (
+            [self.inl[0].m]
+            + [var for c in self.inl + self.outl for var in [c.p, c.h]]
+            + [self.D]
+        )