# -*- coding: utf-8

"""Module of class Compressor.


This file is part of project TESPy (github.com/oemof/tespy). It's copyrighted
by the contributors recorded in the version control history of the file,
available from its original location
tespy/components/turbomachinery/compressor.py

SPDX-License-Identifier: MIT
"""

import numpy as np

from tespy.components.component import component_registry
from tespy.components.turbomachinery.base import Turbomachine
from tespy.tools import logger
from tespy.tools.data_containers import ComponentCharacteristicMaps as dc_cm
from tespy.tools.data_containers import ComponentCharacteristics as dc_cc
from tespy.tools.data_containers import ComponentProperties as dc_cp
from tespy.tools.data_containers import GroupedComponentProperties as dc_gcp
from tespy.tools.document_models import generate_latex_eq
from tespy.tools.fluid_properties import isentropic


@component_registry
class Compressor(Turbomachine):
    r"""
    Class for axial or radial compressor.

    **Mandatory Equations**

    - :py:meth:`tespy.components.component.Component.fluid_func`
    - :py:meth:`tespy.components.component.Component.mass_flow_func`

    **Optional Equations**

    - :py:meth:`tespy.components.component.Component.pr_func`
    - :py:meth:`tespy.components.turbomachinery.base.Turbomachine.energy_balance_func`
    - :py:meth:`tespy.components.turbomachinery.compressor.Compressor.eta_s_func`
    - :py:meth:`tespy.components.turbomachinery.compressor.Compressor.eta_s_char_func`
    - :py:meth:`tespy.components.turbomachinery.compressor.Compressor.char_map_eta_s_func`
    - :py:meth:`tespy.components.turbomachinery.compressor.Compressor.char_map_pr_func`

    Inlets/Outlets

    - in1
    - out1

    Image

    .. image:: /api/_images/Compressor.svg
       :alt: flowsheet of the compressor
       :align: center
       :class: only-light

    .. image:: /api/_images/Compressor_darkmode.svg
       :alt: flowsheet of the compressor
       :align: center
       :class: only-dark

    Parameters
    ----------
    label : str
        The label of the component.

    design : list
        List containing design parameters (stated as String).

    offdesign : list
        List containing offdesign parameters (stated as String).

    design_path : str
        Path to the components design case.

    local_offdesign : boolean
        Treat this component in offdesign mode in a design calculation.

    local_design : boolean
        Treat this component in design mode in an offdesign calculation.

    char_warnings : boolean
        Ignore warnings on default characteristics usage for this component.

    printout : boolean
        Include this component in the network's results printout.

    P : float, dict
        Power, :math:`P/\text{W}`

    eta_s : float, dict
        Isentropic efficiency, :math:`\eta_s/1`

    pr : float, dict, :code:`"var"`
        Outlet to inlet pressure ratio, :math:`pr/1`

    eta_s_char : tespy.tools.characteristics.CharLine, dict
        Characteristic curve for isentropic efficiency, provide CharLine as
        function :code:`func`.

    char_map : tespy.tools.characteristics.CharMap, dict
        Characteristic map for pressure rise and isentropic efficiency vs.
        nondimensional mass flow, see
        :py:class:`tespy.tools.characteristics.CharMap` for further
        information. Provide a CompressorMap as function :code:`func`.

    igva : float, dict, :code:`"var"`
        Inlet guide vane angle, :math:`igva/^\circ`.

    Example
    -------
    Create an air compressor model and calculate the power required for
    compression of 50 l/s of ambient air to 5 bars. Using a generic compressor
    map how does the efficiency change in different operation mode (e.g. 90 %
    of nominal volumetric flow)?

    >>> from tespy.components import Sink, Source, Compressor
    >>> from tespy.connections import Connection
    >>> from tespy.networks import Network
    >>> import shutil
    >>> nw = Network(p_unit='bar', T_unit='C', h_unit='kJ / kg', v_unit='l / s',
    ... iterinfo=False)
    >>> si = Sink('sink')
    >>> so = Source('source')
    >>> comp = Compressor('compressor')
    >>> comp.component()
    'compressor'
    >>> inc = Connection(so, 'out1', comp, 'in1')
    >>> outg = Connection(comp, 'out1', si, 'in1')
    >>> nw.add_conns(inc, outg)

    Specify the compressor parameters: nominal efficiency and pressure ratio.
    For offdesign mode the characteristic map is selected instead of the
    isentropic efficiency. For offdesign, the inlet guide vane angle should be
    variable in order to maintain the same pressure ratio at a different
    volumetric flow.

    >>> comp.set_attr(pr=5, eta_s=0.8, design=['eta_s'],
    ... offdesign=['char_map_pr', 'char_map_eta_s'])
    >>> inc.set_attr(fluid={'air': 1}, p=1, T=20, v=50)
    >>> nw.solve('design')
    >>> nw.save('tmp.json')
    >>> round(comp.P.val, 0)
    12772.0
    >>> round(comp.eta_s.val, 2)
    0.8
    >>> inc.set_attr(v=45)
    >>> comp.set_attr(igva='var')
    >>> nw.solve('offdesign', design_path='tmp.json')
    >>> round(comp.eta_s.val, 2)
    0.77
    >>> shutil.rmtree('./tmp', ignore_errors=True)
    """

    @staticmethod
    def component():
        return 'compressor'

    def get_parameters(self):
<<<<<<< HEAD
        return {
            'P': dc_cp(
                min_val=0, num_eq_sets=1,
                deriv=self.energy_balance_deriv,
                func=self.energy_balance_func,
                latex=self.energy_balance_func_doc),
=======
        parameters = super().get_parameters()
        parameters.update({
>>>>>>> 4d706321
            'eta_s': dc_cp(
                min_val=0, max_val=1, num_eq_sets=1,
                deriv=self.eta_s_deriv,
                func=self.eta_s_func, latex=self.eta_s_func_doc),
            'eta_s_char': dc_cc(
                param='m', num_eq_sets=1,
                deriv=self.eta_s_char_deriv,
                func=self.eta_s_char_func, latex=self.eta_s_char_func_doc),
<<<<<<< HEAD
            'pr': dc_cp(
                min_val=1, num_eq_sets=1,
                deriv=self.pr_deriv,
                func=self.pr_func,
                structure_matrix=self.pr_structure_matrix,
                func_params={'pr': 'pr'}
            ),
            'igva': dc_cp(min_val=-90, max_val=90, d=1e-4, _val=0),
=======
            'igva': dc_cp(min_val=-90, max_val=90, d=1e-3, val=0),
>>>>>>> 4d706321
            'char_map_eta_s': dc_cm(),
            'char_map_eta_s_group': dc_gcp(
                elements=['char_map_eta_s', 'igva'], num_eq_sets=1,
                latex=self.char_map_eta_s_func_doc,
                func=self.char_map_eta_s_func,
                deriv=self.char_map_eta_s_deriv),
            'char_map_pr': dc_cm(),
            'char_map_pr_group': dc_gcp(
                elements=['char_map_pr', 'igva'],
                deriv=self.char_map_pr_deriv, num_eq_sets=1,
                func=self.char_map_pr_func, latex=self.char_map_pr_func_doc)
        })
        return parameters

    def eta_s_func(self):
        r"""
        Equation for given isentropic efficiency of a compressor.

        Returns
        -------
        residual : float
            Residual value of equation.

            .. math::

                0 = -\left( h_{out} - h_{in} \right) \cdot \eta_{s} +
                \left( h_{out,s} - h_{in} \right)
        """
        i = self.inl[0]
        o = self.outl[0]
        return (
            (o.h.val_SI - i.h.val_SI) * self.eta_s.val - (
                isentropic(
                    i.p.val_SI,
                    i.h.val_SI,
                    o.p.val_SI,
                    i.fluid_data,
                    i.mixing_rule,
                    T0=None
                ) - i.h.val_SI
            )
        )

    def eta_s_func_doc(self, label):
        r"""
        Equation for given isentropic efficiency of a compressor.

        Parameters
        ----------
        label : str
            Label for equation.

        Returns
        -------
        latex : str
            LaTeX code of equations applied.
        """
        latex = (
            r'0 =-\left(h_\mathrm{out}-h_\mathrm{in}\right)\cdot'
            r'\eta_\mathrm{s}+\left(h_\mathrm{out,s}-h_\mathrm{in}\right)')
        return generate_latex_eq(self, latex, label)

    def eta_s_deriv(self, increment_filter, k):
        r"""
        Partial derivatives for isentropic efficiency.

        Parameters
        ----------
        increment_filter : ndarray
            Matrix for filtering non-changing variables.

        k : int
            Position of derivatives in Jacobian matrix (k-th equation).
        """
        i = self.inl[0]
        o = self.outl[0]
        f = self.eta_s_func
        self._partial_derivative(i.p, k, f, increment_filter)
        self._partial_derivative(o.p, k, f, increment_filter)
        self._partial_derivative(i.h, k, f, increment_filter)
        self._partial_derivative(o.h, k, self.eta_s.val, increment_filter)

    def eta_s_char_func(self):
        r"""
        Equation for given isentropic efficiency characteristic.

        Returns
        -------
        residual : float
            Residual value of equation.

            .. math::

                0 = \left(h_{out}-h_{in}\right) \cdot \eta_{s,design}
                \cdot f\left( expr \right) -\left( h_{out,s} - h_{in} \right)
        """
        p = self.eta_s_char.param
        expr = self.get_char_expr(p, **self.eta_s_char.char_params)
        if not expr:
            msg = ('Please choose a valid parameter, you want to link the '
                   'isentropic efficiency to at component ' + self.label + '.')
            logger.error(msg)
            raise ValueError(msg)

        i = self.inl[0]
        o = self.outl[0]
        return (
            (o.h.val_SI - i.h.val_SI)
            * self.eta_s.design * self.eta_s_char.char_func.evaluate(expr)
            - (
                isentropic(
                    i.p.val_SI,
                    i.h.val_SI,
                    o.p.val_SI,
                    i.fluid_data,
                    i.mixing_rule,
                    T0=None
                ) - i.h.val_SI
            )
        )

    def eta_s_char_func_doc(self, label):
        r"""
        Equation for given isentropic efficiency characteristic.

        Parameters
        ----------
        label : str
            Label for equation.

        Returns
        -------
        latex : str
            LaTeX code of equations applied.
        """
        latex = (
            r'0=\left(h_\mathrm{out}-h_\mathrm{in}\right)\cdot'
            r'\eta_\mathrm{s,design}\cdot f\left(X\right)-'
            r'\left( h_{out,s} - h_{in} \right)')
        return generate_latex_eq(self, latex, label)

    def eta_s_char_deriv(self, increment_filter, k):
        r"""
        Partial derivatives for isentropic efficiency characteristic.

        Parameters
        ----------
        increment_filter : ndarray
            Matrix for filtering non-changing variables.

        k : int
            Position of derivatives in Jacobian matrix (k-th equation).
        """
        f = self.eta_s_char_func
        i = self.inl[0]
        o = self.outl[0]
        self._partial_derivative(i.m, k, f, increment_filter)
        self._partial_derivative(i.p, k, f, increment_filter)
        self._partial_derivative(i.h, k, f, increment_filter)
        self._partial_derivative(o.p, k, f, increment_filter)
        self._partial_derivative(o.h, k, f, increment_filter)

    def char_map_pr_func(self):
        r"""
        Calculate pressure ratio from characteristic map.

        Returns
        -------
        residual : float
            Residual value of equations.

        Note
        ----
        - X: speedline index (rotational speed is constant)
        - Y: nondimensional mass flow
        - igva: variable inlet guide vane angle for value manipulation
          according to :cite:`GasTurb2018`.

        .. math::

            X = \sqrt{\frac{T_\mathrm{in,design}}{T_\mathrm{in}}}\\
            Y = \frac{\dot{m}_\mathrm{in} \cdot p_\mathrm{in,design}}
            {\dot{m}_\mathrm{in,design} \cdot p_\mathrm{in} \cdot X}\\
            \vec{Y} = f\left(X,Y\right)\cdot\left(1-\frac{igva}{100}\right)\\
            \vec{Z} = f\left(X,Y\right)\cdot\left(1-\frac{igva}{100}\right)\\
            0 = \frac{p_{out} \cdot p_{in,design}}
            {p_\mathrm{in} \cdot p_\mathrm{out,design}}-
            f\left(Y,\vec{Y},\vec{Z}\right)
        """
        i = self.inl[0]
        o = self.outl[0]

        x = np.sqrt(i.T.design / i.calc_T())
        y = (i.m.val_SI * i.p.design) / (i.m.design * i.p.val_SI * x)

        yarr, zarr = self.char_map_pr.char_func.evaluate_x(x)
        # value manipulation with igva
        yarr *= (1 - self.igva.val / 100)
        zarr *= (1 - self.igva.val / 100)
        pr = self.char_map_pr.char_func.evaluate_y(y, yarr, zarr)

        return (o.p.val_SI / i.p.val_SI) - pr * self.pr.design

    def char_map_pr_func_doc(self, label):
        r"""
        Get LaTeX equation for pressure ratio from characteristic map.

        Parameters
        ----------
        label : str
            Label for equation.

        Returns
        -------
        latex : str
            LaTeX code of equations applied.
        """
        latex = (
            r'\begin{split}' + '\n'
            r'X = &\sqrt{\frac{T_\mathrm{in,design}}{T_\mathrm{in}}}\\'
            '\n'
            r'Y = &\frac{\dot{m}_\mathrm{in} \cdot p_\mathrm{in,design}}'
            r'{\dot{m}_\mathrm{in,design} \cdot p_\mathrm{in} \cdot X}\\'
            '\n'
            r'\vec{Y} = &f\left(X,Y\right)\cdot\left(1-\frac{igva}{100}\right)'
            r'\\' + '\n'
            r'\vec{Z} = &'
            r'f\left(X,Y\right)\cdot\left(1-\frac{igva}{100}\right)\\' + '\n'
            r'0 = &\frac{p_\mathrm{out} \cdot p_\mathrm{in,design}}'
            r'{p_\mathrm{in} \cdot p_\mathrm{out,design}}-'
            r'f\left(Y,\vec{Y},\vec{Z}\right)\\' + '\n'
            r'\end{split}'
        )
        return generate_latex_eq(self, latex, label)

    def char_map_pr_deriv(self, increment_filter, k):
        r"""
        Partial derivatives for compressor map characteristic.

        Parameters
        ----------
        increment_filter : ndarray
            Matrix for filtering non-changing variables.

        k : int
            Position of derivatives in Jacobian matrix (k-th equation).
        """
        f = self.char_map_pr_func
        i = self.inl[0]
        o = self.outl[0]
        self._partial_derivative(i.m, k, f, increment_filter)
        self._partial_derivative(i.p, k, f, increment_filter)
        self._partial_derivative(i.h, k, f, increment_filter)
        self._partial_derivative(o.p, k, f, increment_filter)
        self._partial_derivative(o.h, k, f, increment_filter)

        self._partial_derivative(self.igva, k, f, increment_filter)

    def char_map_eta_s_func(self):
        r"""
        Calculate isentropic efficiency from characteristic map.

        Returns
        -------
        residual : float
            Residual value of equation.

        Note
        ----
        - X: speedline index (rotational speed is constant)
        - Y: nondimensional mass flow
        - igva: variable inlet guide vane angle for value manipulation
          according to :cite:`GasTurb2018`.

        .. math::

            X = \sqrt{\frac{T_\mathrm{in,design}}{T_\mathrm{in}}}\\
            Y = \frac{\dot{m}_\mathrm{in} \cdot p_\mathrm{in,design}}
            {\dot{m}_\mathrm{in,design} \cdot p_\mathrm{in} \cdot X}\\
            \vec{Y} = f\left(X,Y\right)\cdot\left(1-\frac{igva}{100}\right)\\
            \vec{Z}=f\left(X,Y\right)\cdot\left(1-\frac{igva^2}{10000}\right)\\
            0 = \frac{\eta_\mathrm{s}}{\eta_\mathrm{s,design}} -
            f\left(Y,\vec{Y},\vec{Z}\right)
        """
        i = self.inl[0]
        o = self.outl[0]

        x = np.sqrt(i.T.design / i.calc_T())
        y = (i.m.val_SI * i.p.design) / (i.m.design * i.p.val_SI * x)

        yarr, zarr = self.char_map_eta_s.char_func.evaluate_x(x)
        # value manipulation with igva
        yarr *= (1 - self.igva.val / 100)
        zarr *= (1 - self.igva.val ** 2 / 10000)
        eta = self.char_map_eta_s.char_func.evaluate_y(y, yarr, zarr)

        return (
            (
            isentropic(
                i.p.val_SI,
                i.h.val_SI,
                o.p.val_SI,
                i.fluid_data,
                i.mixing_rule,
                T0=i.T.val_SI
            ) - i.h.val_SI)
            / (o.h.val_SI - i.h.val_SI) - eta * self.eta_s.design
        )

    def char_map_eta_s_func_doc(self, label):
        r"""
        Get LaTeX equation for isentropic efficiency from characteristic map.

        Parameters
        ----------
        label : str
            Label for equation.

        Returns
        -------
        latex : str
            LaTeX code of equations applied.
        """
        latex = (
            r'\begin{split}'
            r'X = &\sqrt{\frac{T_\mathrm{in,design}}{T_\mathrm{in}}}\\'
            '\n'
            r'Y = &\frac{\dot{m}_\mathrm{in} \cdot p_\mathrm{in,design}}'
            r'{\dot{m}_\mathrm{in,design} \cdot p_\mathrm{in} \cdot X}\\'
            '\n'
            r'\vec{Y} = &f\left(X,Y\right)\cdot\left(1-\frac{igva}{100}\right)'
            r'\\' + '\n'
            r'\vec{Z} = &'
            r'f\left(X,Y\right)\cdot\left(1-\frac{igva^2}{10000}\right)\\'
            '\n'
            r'0 = &\frac{\eta_\mathrm{s}}{\eta_\mathrm{s,design}} -'
            r'f\left(Y,\vec{Y},\vec{Z}\right)' + '\n'
            r'\end{split}'
        )
        return generate_latex_eq(self, latex, label)

    def char_map_eta_s_deriv(self, increment_filter, k):
        r"""
        Partial derivatives for compressor map characteristic.

        Parameters
        ----------
        increment_filter : ndarray
            Matrix for filtering non-changing variables.

        k : int
            Position of derivatives in Jacobian matrix (k-th equation).
        """
        f = self.char_map_eta_s_func
        i = self.inl[0]
        o = self.outl[0]
        self._partial_derivative(i.m, k, f, increment_filter)
        self._partial_derivative(i.p, k, f, increment_filter)
        self._partial_derivative(i.h, k, f, increment_filter)
        self._partial_derivative(o.p, k, f, increment_filter)
        self._partial_derivative(o.h, k, f, increment_filter)

        self._partial_derivative(self.igva, k, f, increment_filter)

    def convergence_check(self):
        r"""
        Perform a convergence check.

        Note
        ----
        Manipulate enthalpies/pressure at inlet and outlet if not specified by
        user to match physically feasible constraints.
        """
        i, o = self.inl, self.outl

        if o[0].p.is_var and o[0].p.val_SI < i[0].p.val_SI:
            o[0].p.val_SI = i[0].p.val_SI * 1.1

        if o[0].h.is_var and o[0].h.val_SI < i[0].h.val_SI:
            o[0].h.val_SI = i[0].h.val_SI * 1.1

        if i[0].p.is_var and o[0].p.val_SI < i[0].p.val_SI:
            i[0].p.val_SI = o[0].p.val_SI * 0.9

        if i[0].h.is_var and o[0].h.val_SI < i[0].h.val_SI:
            i[0].h.val_SI = o[0].h.val_SI * 0.9

    @staticmethod
    def initialise_Source(c, key):
        r"""
        Return a starting value for pressure and enthalpy at outlet.

        Parameters
        ----------
        c : tespy.connections.connection.Connection
            Connection to perform initialisation on.

        key : str
            Fluid property to retrieve.

        Returns
        -------
        val : float
            Starting value for pressure/enthalpy in SI units.

            .. math::

                val = \begin{cases}
                10^6 & \text{key = 'p'}\\
                6 \cdot 10^5 & \text{key = 'h'}
                \end{cases}
        """
        if key == 'p':
            return 10e5
        elif key == 'h':
            return 6e5

    @staticmethod
    def initialise_target(c, key):
        r"""
        Return a starting value for pressure and enthalpy at inlet.

        Parameters
        ----------
        c : tespy.connections.connection.Connection
            Connection to perform initialisation on.

        key : str
            Fluid property to retrieve.

        Returns
        -------
        val : float
            Starting value for pressure/enthalpy in SI units.

            .. math::

                val = \begin{cases}
                10^5 & \text{key = 'p'}\\
                4 \cdot 10^5 & \text{key = 'h'}
                \end{cases}
        """
        if key == 'p':
            return 1e5
        elif key == 'h':
            return 4e5

    def calc_parameters(self):
        r"""Postprocessing parameter calculation."""
        super().calc_parameters()

        i = self.inl[0]
        o = self.outl[0]
        self.eta_s.val =  (
            isentropic(
                i.p.val_SI,
                i.h.val_SI,
                o.p.val_SI,
                i.fluid_data,
                i.mixing_rule,
                T0=None
            ) - self.inl[0].h.val_SI
        ) / (o.h.val_SI - i.h.val_SI)

    def check_parameter_bounds(self):
        r"""Check parameter value limits."""
        super().check_parameter_bounds()

        for data in [self.char_map_pr, self.char_map_eta_s]:
            if data.is_set:
                x = np.sqrt(self.inl[0].T.design / self.inl[0].T.val_SI)
                y = (self.inl[0].m.val_SI * self.inl[0].p.design) / (
                    self.inl[0].m.design * self.inl[0].p.val_SI * x)
                yarr = data.char_func.get_domain_errors_x(x, self.label)
                yarr *= (1 - self.igva.val / 100)
                data.char_func.get_domain_errors_y(y, yarr, self.label)

    def exergy_balance(self, T0):
        r"""
        Calculate exergy balance of a compressor.

        Parameters
        ----------
        T0 : float
            Ambient temperature T0 / K.

        Note
        ----
        .. math::

            \dot{E}_\mathrm{P} =
            \begin{cases}
            \dot{E}_\mathrm{out}^\mathrm{PH} - \dot{E}_\mathrm{in}^\mathrm{PH}
            & T_\mathrm{in}, T_\mathrm{out} \geq T_0\\
            \dot{E}_\mathrm{out}^\mathrm{T} + \dot{E}_\mathrm{out}^\mathrm{M} -
            \dot{E}_\mathrm{in}^\mathrm{M}
            & T_\mathrm{out} > T_0 \leq T_\mathrm{in}\\
            \dot{E}_\mathrm{out}^\mathrm{M} - \dot{E}_\mathrm{in}^\mathrm{M}
            & T_0 \geq T_\mathrm{in}, T_\mathrm{out}\\
            \end{cases}

            \dot{E}_\mathrm{F} =
            \begin{cases}
            P & T_\mathrm{in}, T_\mathrm{out} \geq T_0\\
            P + \dot{E}_\mathrm{in}^\mathrm{T}
            & T_\mathrm{out} > T_0 \leq T_\mathrm{in}\\
            P + \dot{E}_\mathrm{in}^\mathrm{T} -\dot{E}_\mathrm{out}^\mathrm{T}
            & T_0 \geq T_\mathrm{in}, T_\mathrm{out}\\
            \end{cases}

            \dot{E}_\mathrm{bus} = P
        """
        if self.inl[0].T.val_SI >= T0 and self.outl[0].T.val_SI >= T0:
            self.E_P = self.outl[0].Ex_physical - self.inl[0].Ex_physical
            self.E_F = self.P.val
        elif self.inl[0].T.val_SI <= T0 and self.outl[0].T.val_SI > T0:
            self.E_P = self.outl[0].Ex_therm + (
                self.outl[0].Ex_mech - self.inl[0].Ex_mech)
            self.E_F = self.P.val + self.inl[0].Ex_therm
        elif self.inl[0].T.val_SI <= T0 and self.outl[0].T.val_SI <= T0:
            self.E_P = self.outl[0].Ex_mech - self.inl[0].Ex_mech
            self.E_F = self.P.val + (
                self.inl[0].Ex_therm - self.outl[0].Ex_therm)
        else:
            msg = ('Exergy balance of a compressor, where outlet temperature '
                   'is smaller than inlet temperature is not implmented.')
            logger.warning(msg)
            self.E_P = np.nan
            self.E_F = np.nan

        self.E_bus = {
            "chemical": 0, "physical": 0, "massless": self.P.val
        }
        self.E_D = self.E_F - self.E_P
        self.epsilon = self._calc_epsilon()<|MERGE_RESOLUTION|>--- conflicted
+++ resolved
@@ -158,17 +158,8 @@
         return 'compressor'
 
     def get_parameters(self):
-<<<<<<< HEAD
-        return {
-            'P': dc_cp(
-                min_val=0, num_eq_sets=1,
-                deriv=self.energy_balance_deriv,
-                func=self.energy_balance_func,
-                latex=self.energy_balance_func_doc),
-=======
         parameters = super().get_parameters()
         parameters.update({
->>>>>>> 4d706321
             'eta_s': dc_cp(
                 min_val=0, max_val=1, num_eq_sets=1,
                 deriv=self.eta_s_deriv,
@@ -177,18 +168,7 @@
                 param='m', num_eq_sets=1,
                 deriv=self.eta_s_char_deriv,
                 func=self.eta_s_char_func, latex=self.eta_s_char_func_doc),
-<<<<<<< HEAD
-            'pr': dc_cp(
-                min_val=1, num_eq_sets=1,
-                deriv=self.pr_deriv,
-                func=self.pr_func,
-                structure_matrix=self.pr_structure_matrix,
-                func_params={'pr': 'pr'}
-            ),
-            'igva': dc_cp(min_val=-90, max_val=90, d=1e-4, _val=0),
-=======
             'igva': dc_cp(min_val=-90, max_val=90, d=1e-3, val=0),
->>>>>>> 4d706321
             'char_map_eta_s': dc_cm(),
             'char_map_eta_s_group': dc_gcp(
                 elements=['char_map_eta_s', 'igva'], num_eq_sets=1,
