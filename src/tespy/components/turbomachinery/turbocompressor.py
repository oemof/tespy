--- conflicted
+++ resolved
@@ -178,14 +178,10 @@
     def get_parameters(self):
         parameters = super().get_parameters()
         parameters.update({
-<<<<<<< HEAD
             'igva': dc_cp(
-                min_val=-90, max_val=90, d=1e-4, val=0, quantity="angle",
+                min_val=-90, max_val=90, val=0, quantity="angle",
                 description="inlet guide vane angle"
             ),
-=======
-            'igva': dc_cp(min_val=-90, max_val=90, val=0, quantity="angle"),
->>>>>>> fe743661
             'char_map_eta_s': dc_cm(),
             'char_map_eta_s_group': dc_gcp(
                 elements=['char_map_eta_s', 'igva'], num_eq_sets=1,
