# -*- coding: utf-8
"""Module of class Connection and class Ref.


This file is part of project TESPy (github.com/oemof/tespy). It's copyrighted
by the contributors recorded in the version control history of the file,
available from its original location tespy/connections/connection.py

SPDX-License-Identifier: MIT
"""

import numpy as np

from tespy.components import Subsystem
from tespy.components.component import Component
from tespy.tools import fluid_properties as fp
from tespy.tools import logger
from tespy.tools.data_containers import FluidComposition as dc_flu
from tespy.tools.data_containers import FluidProperties as dc_prop
from tespy.tools.data_containers import ReferencedFluidProperties as dc_ref
from tespy.tools.data_containers import SimpleDataContainer as dc_simple
from tespy.tools.fluid_properties import CoolPropWrapper
from tespy.tools.fluid_properties import Q_mix_ph
from tespy.tools.fluid_properties import T_mix_ph
from tespy.tools.fluid_properties import T_sat_p
from tespy.tools.fluid_properties import dh_mix_dpQ
from tespy.tools.fluid_properties import dT_mix_dph
from tespy.tools.fluid_properties import dT_mix_pdh
from tespy.tools.fluid_properties import dT_sat_dp
from tespy.tools.fluid_properties import dv_mix_dph
from tespy.tools.fluid_properties import dv_mix_pdh
from tespy.tools.fluid_properties import h_mix_pQ
from tespy.tools.fluid_properties import h_mix_pT
from tespy.tools.fluid_properties import phase_mix_ph
from tespy.tools.fluid_properties import s_mix_ph
from tespy.tools.fluid_properties import v_mix_ph
from tespy.tools.fluid_properties import viscosity_mix_ph
from tespy.tools.fluid_properties.functions import p_sat_T
from tespy.tools.fluid_properties.helpers import get_mixture_temperature_range
from tespy.tools.fluid_properties.helpers import get_number_of_fluids
from tespy.tools.global_vars import ERR
from tespy.tools.global_vars import fluid_property_data as fpd
from tespy.tools.helpers import TESPyConnectionError
from tespy.tools.helpers import TESPyNetworkError
from tespy.tools.helpers import convert_from_SI
from tespy.tools.helpers import _partial_derivative
from tespy.tools.helpers import _is_variable
from tespy.tools.helpers import _get_dependents
from tespy.tools.helpers import _get_vector_dependents


class Connection:
    r"""
    Class connection is the container for fluid properties between components.

    Parameters
    ----------
    m : float, tespy.connections.connection.Ref
        Mass flow specification.

    m0 : float
        Starting value specification for mass flow.

    p : float, tespy.connections.connection.Ref
        Pressure specification.

    p0 : float
        Starting value specification for pressure.

    h : float, tespy.connections.connection.Ref
        Enthalpy specification.

    h0 : float
        Starting value specification for enthalpy.

    fluid : dict
        Fluid compostition specification.

    fluid0 : dict
        Starting value specification for fluid compostition.

    fluid_balance : boolean
        Fluid balance equation specification.

    x : float
        Gas phase mass fraction specification.

    T : float, tespy.connections.connection.Ref
        Temperature specification.

    Td_bp : float
        Temperature difference to boiling point at pressure corresponding
        pressure of this connection in K.

    v : float
        Volumetric flow specification.

    state : str
        State of the pure fluid on this connection: liquid ('l') or gaseous
        ('g').

    design : list
        List containing design parameters (stated as string).

    offdesign : list
        List containing offdesign parameters (stated as string).

    design_path : str
        Path to individual design case for this connection.

    local_offdesign : boolean
        Treat this connection in offdesign mode in a design calculation.

    local_design : boolean
        Treat this connection in design mode in an offdesign calculation.

    printout : boolean
        Include this connection in the network's results printout.

    label : str
        Label of the connection. The default value is:
        :code:`'source:source_id_target:target_id'`.

    Note
    ----
    - The fluid balance parameter applies a balancing of the fluid vector on
      the specified conntion to 100 %. For example, you have four fluid
      components (a, b, c and d) in your vector, you set two of them
      (a and b) and want the other two (components c and d) to be a result of
      your calculation. If you set this parameter to True, the equation
      (0 = 1 - a - b - c - d) will be applied.

    - The specification of values for design and/or offdesign is used for
      automatic switch from design to offdesign calculation: All parameters
      given in 'design', e.g. :code:`design=['T', 'p']`, are unset in any
      offdesign calculation, parameters given in 'offdesign' are set for
      offdesign calculation.

    Example
    -------
    This example shows how to create connections and specify parameters. First
    create the required components and connect them in the next step. After
    that, it is possible specify parameters with the :code:`set_attr` method.

    >>> from tespy.components import Sink, Source
    >>> from tespy.connections import Connection, Ref
    >>> so1 = Source('source1')
    >>> so2 = Source('source2')
    >>> si1 = Sink('sink1')
    >>> si2 = Sink('sink2')
    >>> so_si1 = Connection(so1, 'out1', si1, 'in1', label='connection 1')
    >>> so_si2 = Connection(so2, 'out1', si2, 'in1')
    >>> so_si1.label
    'connection 1'
    >>> so_si2.label
    'source2:out1_sink2:in1'

    There are different ways of setting parameters on connections: Specify

    - a numeric value  (for attributes mass flow, pressure and enthalpy)
    - a numeric starting value (for attributes mass flow, pressure and
      enthalpy)
    - a dictionary (for attributes fluid and fluid0)
    - a boolean value (for attributes fluid_balance, local_design,
      local_offdesign).
    - a referenced value (mass flow, pressure, temperature, enthalpy).
    - numpy.nan or None (unsetting a value).
    - a string (for attributes design_path and state).
    - a list (for attributes design and offdesign).

    >>> so_si1.set_attr(v=0.012, m0=10, p=5, h=400, fluid={'H2O': 1})
    >>> so_si2.set_attr(m=Ref(so_si1, 2, -5), h0=700, T=200,
    ... fluid={'N2': 1}, fluid_balance=True,
    ... design=['T'], offdesign=['m', 'v'])

    The set_attr method automatically converts your input in data_container
    information.

    >>> type(so_si1.v)
    <class 'tespy.tools.data_containers.FluidProperties'>
    >>> type(so_si1.fluid)
    <class 'tespy.tools.data_containers.FluidComposition'>

    If you want get a spcific value use the logic: connection.property.*.
    Aditionally, it is possible to use the :code:`get_attr` method.

    >>> so_si1.m.val0
    10
    >>> so_si1.m.is_set
    False
    >>> so_si1.m.get_attr('is_set')
    False
    >>> type(so_si2.m_ref.ref)
    <class 'tespy.connections.connection.Ref'>
    >>> so_si2.fluid_balance.is_set
    True
    >>> so_si2.m_ref.ref.get_attr('delta')
    -5
    >>> so_si2.m_ref.is_set
    True
    >>> type(so_si2.m_ref.ref.get_attr('obj'))
    <class 'tespy.connections.connection.Connection'>

    Unset the specified temperature and specify temperature difference to
    boiling point instead.

    >>> so_si2.T.is_set
    True
    >>> so_si2.set_attr(Td_bp=5, T=None)
    >>> so_si2.T.is_set
    False
    >>> so_si2.Td_bp.val
    5
    >>> so_si2.set_attr(Td_bp=None)
    >>> so_si2.Td_bp.is_set
    False

    Specify the state keyword: The fluid will be forced to liquid or gaseous
    state in this case.

    >>> so_si2.set_attr(state='l')
    >>> so_si2.state.is_set
    True
    >>> so_si2.set_attr(state=None)
    >>> so_si2.state.is_set
    False
    >>> so_si2.set_attr(state='g')
    >>> so_si2.state.is_set
    True
    >>> so_si2.set_attr(state=None)
    >>> so_si2.state.is_set
    False
    """

    def __init__(self, source, outlet_id, target, inlet_id,
                 label=None, **kwargs):

        source, target = self._remap_if_subsystem(source, target)
        self._check_types(source, target)
        self._check_self_connect(source, target)
        self._check_connector_id(source, outlet_id, source.outlets())
        self._check_connector_id(target, inlet_id, target.inlets())

        self.label = f"{source.label}:{outlet_id}_{target.label}:{inlet_id}"
        if label is not None:
            self.label = label
            if not isinstance(label, str):
                msg = "Please provide the label as string."
                logger.error(msg)
                raise TypeError(msg)

        # set specified values
        self.source = source
        self.source_id = outlet_id
        self.target = target
        self.target_id = inlet_id

        # defaults
        self.new_design = True
        self.design_path = None
        self.design = []
        self.offdesign = []
        self.local_design = False
        self.local_offdesign = False
        self.printout = True

        # set default values for kwargs
        self.property_data = self.get_parameters()
        self.parameters = {
            k: v for k, v in self.get_parameters().items()
            if hasattr(v, "func") and v.func is not None
        }
        self.state = dc_simple()
        self.phase = dc_simple()
        self.property_data0 = [x + '0' for x in self.property_data.keys()]
        self.__dict__.update(self.property_data)
        self.mixing_rule = None
        msg = (
            f"Created connection from {self.source.label} ({self.source_id}) "
            f"to {self.target.label} ({self.target_id})."
        )
        logger.debug(msg)

        self.set_attr(**kwargs)

    def _remap_if_subsystem(self, source, target):
        # If the connected source or target is a subsystem we must
        # remap the source and target to its outlet/inlet
        if isinstance(source, Subsystem):
            source = source.outlet

        if isinstance(target, Subsystem):
            target = target.inlet

        return source, target

    def _check_types(self, source, target):
        # check input parameters
        if not (isinstance(source, Component) and
                isinstance(target, Component)):
            msg = (
                "Error creating connection. Check if source and target are "
                "tespy.components."
            )
            logger.error(msg)
            raise TypeError(msg)

    def _check_self_connect(self, source, target):
        if source == target:
            msg = (
                "Error creating connection. Cannot connect component "
                f"{source.label} to itself."
            )
            logger.error(msg)
            raise TESPyConnectionError(msg)

    def _check_connector_id(self, component, connector_id, connecter_locations):
        if connector_id not in connecter_locations:
            msg = (
                "Error creating connection. Specified connector for "
                f"{component.label} of class {component.__class__.__name__} "
                f"({connector_id})  is not available. Select one of the "
                f"following connectors {', '.join(connecter_locations)}."
            )
            logger.error(msg)
            raise ValueError(msg)


    def set_attr(self, **kwargs):
        r"""
        Set, reset or unset attributes of a connection.

        Parameters
        ----------
        m : float, tespy.connections.connection.Ref
            Mass flow specification.

        m0 : float
            Starting value specification for mass flow.

        p : float, tespy.connections.connection.Ref
            Pressure specification.

        p0 : float
            Starting value specification for pressure.

        h : float, tespy.connections.connection.Ref
            Enthalpy specification.

        h0 : float
            Starting value specification for enthalpy.

        fluid : dict
            Fluid composition specification.

        fluid0 : dict
            Starting value specification for fluid composition.

        fluid_balance : boolean
            Fluid balance equation specification.

        x : float
            Gas phase mass fraction specification.

        T : float, tespy.connections.connection.Ref
            Temperature specification.

        Td_bp : float
            Temperature difference to boiling point at pressure corresponding
            pressure of this connection in K.

        v : float
            Volumetric flow specification.

        state : str
            State of the pure fluid on this connection: liquid ('l') or gaseous
            ('g').

        design : list
            List containing design parameters (stated as string).

        offdesign : list
            List containing offdesign parameters (stated as string).

        design_path : str
            Path to individual design case for this connection.

        local_offdesign : boolean
            Treat this connection in offdesign mode in a design calculation.

        local_design : boolean
            Treat this connection in design mode in an offdesign calculation.

        printout : boolean
            Include this connection in the network's results printout.

        Note
        ----
        - The fluid balance parameter applies a balancing of the fluid vector
          on the specified connection to 100 %. For example, you have four
          fluid components (a, b, c and d) in your vector, you set two of them
          (a and b) and want the other two (components c and d) to be a result
          of your calculation. If you set this parameter to True, the equation
          (0 = 1 - a - b - c - d) will be applied.
        - The specification of values for design and/or offdesign is used for
          automatic switch from design to offdesign calculation: All parameters
          given in 'design', e.g. :code:`design=['T', 'p']`, are unset in any
          offdesign calculation, parameters given in 'offdesign' are set for
          offdesign calculation.
        - The property state is applied on pure fluids only. If you specify the
          desired state of the fluid at a connection the convergence check will
          adjust the enthalpy values of that connection for the first
          iterations in order to meet the state requirement.
        """
        # set specified values
        for key in kwargs:
            if key == 'label':
                msg = 'Label can only be specified on instance creation.'
                logger.error(msg)
                raise TESPyConnectionError(msg)
            elif 'fluid' in key:
                self._fluid_specification(key, kwargs[key])

            elif key in self.property_data or key in self.property_data0:
                self._parameter_specification(key, kwargs[key])

            elif key == 'state':
                if kwargs[key] in ['l', 'g']:
                    self.state.set_attr(_val=kwargs[key], is_set=True)
                elif kwargs[key] is None:
                    self.state.set_attr(is_set=False)
                else:
                    msg = (
                        'Keyword argument "state" must either be '
                        '"l" or "g" or be None.'
                    )
                    logger.error(msg)
                    raise TypeError(msg)

            # design/offdesign parameter list
            elif key in ['design', 'offdesign']:
                if not isinstance(kwargs[key], list):
                    msg = f"Please provide the {key} parameters as list!"
                    logger.error(msg)
                    raise TypeError(msg)
                elif set(kwargs[key]).issubset(self.property_data.keys()):
                    self.__dict__.update({key: kwargs[key]})
                else:
                    params = ', '.join(self.property_data.keys())
                    msg = (
                        "Available parameters for (off-)design specification "
                        f"are: {params}."
                    )
                    logger.error(msg)
                    raise ValueError(msg)

            # design path
            elif key == 'design_path':
                self.__dict__.update({key: kwargs[key]})
                self.new_design = True

            # other boolean keywords
            elif key in ['printout', 'local_design', 'local_offdesign']:
                if not isinstance(kwargs[key], bool):
                    msg = ('Please provide the ' + key + ' as boolean.')
                    logger.error(msg)
                    raise TypeError(msg)
                else:
                    self.__dict__.update({key: kwargs[key]})

            elif key == "mixing_rule":
                self.mixing_rule = kwargs[key]

            # invalid keyword
            else:
                msg = f"Connection has no attribute {key}."
                logger.error(msg)
                raise KeyError(msg)

    def _fluid_specification(self, key, value):

        self._check_fluid_datatypes(key, value)

        if key == "fluid":
            for fluid, fraction in value.items():
                if "::" in fluid:
                    back_end, fluid = fluid.split("::")
                else:
                    back_end = None

                if fraction is None:
                    if fluid in self.fluid.is_set:
                        self.fluid.is_set.remove(fluid)

                else:
                    self.fluid.val[fluid] = fraction
                    self.fluid.is_set.add(fluid)
                    self.fluid.back_end[fluid] = back_end

        elif key == "fluid0":
            self.fluid.val0.update(value)

        elif key == "fluid_engines":
            self.fluid.engine = value

        elif key == "fluid_balance":
            self.fluid_balance.is_set = value

        else:
            msg = f"Connections do not have an attribute named {key}"
            logger.error(msg)
            raise KeyError(msg)

    def _check_fluid_datatypes(self, key, value):
        if key == "fluid_balance":
            if not isinstance(value, bool):
                msg = "Datatype for 'fluid_balance' must be boolean."
                logger.error(msg)
                raise TypeError(msg)
        else:
            if not isinstance(value, dict):
                msg = "Datatype for fluid vector specification must be dict."
                logger.error(msg)
                raise TypeError(msg)

    def _parameter_specification(self, key, value):
        try:
            float(value)
            is_numeric = True
        except (TypeError, ValueError):
            is_numeric = False

        if value is None:
            self.get_attr(key).set_attr(is_set=False)

            if f"{key}_ref" in self.property_data:
                self.get_attr(f"{key}_ref").set_attr(is_set=False)

        elif is_numeric:
            # value specification
            if key in self.property_data:
                self.get_attr(key).set_attr(is_set=True, val=value)
            else:
                self.get_attr(key.replace('0', '')).set_attr(val0=value)

        # reference object
        elif isinstance(value, Ref):
            if f"{key}_ref" not in self.property_data:
                msg = f"Referencing {key} is not implemented."
                logger.error(msg)
                raise NotImplementedError(msg)
            else:
                self.get_attr(f"{key}_ref").set_attr(ref=value)
                self.get_attr(f"{key}_ref").set_attr(is_set=True)

        # invalid datatype for keyword
        else:
            msg = f"Wrong datatype for keyword argument {key}."
            logger.error(msg)
            raise TypeError(msg)

    def get_attr(self, key):
        r"""
        Get the value of a connection's attribute.

        Parameters
        ----------
        key : str
            The attribute you want to retrieve.

        Returns
        -------
        out :
            Specified attribute.
        """
        if key in self.__dict__:
            return self.__dict__[key]
        else:
            msg = 'Connection has no attribute \"' + key + '\".'
            logger.error(msg)
            raise KeyError(msg)

    def _serialize(self):
        export = {}
        export.update({"source": self.source.label})
        export.update({"target": self.target.label})
        for k in self._serializable():
            export.update({k: self.get_attr(k)})
        for k in self.property_data:
            data = self.get_attr(k)
            export.update({k: data._serialize()})

        export.update({"state": self.state._serialize()})

        return {self.label: export}

    @staticmethod
    def _serializable():
        return [
            "source_id", "target_id",
            "design_path", "design", "offdesign", "local_design", "local_design",
            "printout", "mixing_rule"
        ]

    def _create_fluid_wrapper(self):
        for fluid in self.fluid.val:
            if fluid in self.fluid.wrapper:
                continue
            if fluid not in self.fluid.engine:
                self.fluid.engine[fluid] = CoolPropWrapper

            back_end = None
            if fluid in self.fluid.back_end:
                back_end = self.fluid.back_end[fluid]
            else:
                self.fluid.back_end[fluid] = None

            self.fluid.wrapper[fluid] = self.fluid.engine[fluid](fluid, back_end)

    def _preprocess(self, row_idx):
        self.num_eq = 0

        self._structure_matrix = {}
        self._rhs = {}
        self._equation_set_lookup = {}

        for parameter in self.parameters:
            container = self.get_attr(parameter)
            if container.is_set and container.func is not None:
                num_eq = self.parameters[parameter].num_eq
                # the row index matches the location in the network's rhs
                # and matrix
                for i in range(self.num_eq, self.num_eq + num_eq):
                    self._equation_set_lookup[i + row_idx] = parameter
                    self._rhs[i + row_idx] = 0
                # the structure matrix function also computes the rhs
                if container.structure_matrix is not None:
                    container.structure_matrix(
                        row_idx + self.num_eq, **container.func_params
                    )

                self.num_eq += num_eq

    def _presolve(self):
        specifications = []
        for name, container in self.property_data.items():
            if name in ["p", "h", "T", "x", "Td_bp"]:
                if container.is_set:
                    specifications += [name]

        num_specs = len(specifications)

        if num_specs > 2:
            msg = (
                "You have specified more than 2 parameters for the connection "
                f"{self.label} with a known fluid compoistion: "
                f"{', '.join(specifications)}. This overdetermines the state "
                "of the fluid."
            )
            raise TESPyNetworkError(msg)

        presolved_equations = []
        if self.h.is_var and not self.p.is_var:
            if self.T.is_set:
                self.h.set_reference_val_SI(h_mix_pT(self.p.val_SI, self.T.val_SI, self.fluid_data, self.mixing_rule))
                self.h._potential_var = False
                if "T" in self._equation_set_lookup.values():
                    presolved_equations += ["T"]
                msg = f"Determined h by known p and T at {self.label}."
                logger.info(msg)

            elif self.Td_bp.is_set:
                T_sat = T_sat_p(self.p.val_SI, self.fluid_data)
                self.h.set_reference_val_SI(h_mix_pT(self.p.val_SI, T_sat + self.Td_bp.val_SI, self.fluid_data))
                self.h._potential_var = False
                if "Td_bp" in self._equation_set_lookup.values():
                    presolved_equations += ["Td_bp"]
                msg = f"Determined h by known p and Td_bp at {self.label}."
                logger.info(msg)

            elif self.x.is_set:
                self.h.set_reference_val_SI(h_mix_pQ(self.p.val_SI, self.x.val_SI, self.fluid_data))
                self.h._potential_var = False
                if "x" in self._equation_set_lookup.values():
                    presolved_equations += ["x"]
                msg = f"Determined h by known p and x at {self.label}."
                logger.info(msg)

        elif self.h.is_var and self.p.is_var:
            if self.T.is_set and self.x.is_set:
                self.p.set_reference_val_SI(p_sat_T(self.T.val_SI, self.fluid_data))
                self.p._potential_var = False
                self.h.set_reference_val_SI(h_mix_pQ(self.p.val_SI, self.x.val_SI, self.fluid_data))
                self.h._potential_var = False
                if "T" in self._equation_set_lookup.values():
                    presolved_equations += ["T"]
                if "x" in self._equation_set_lookup.values():
                    presolved_equations += ["x"]
                msg = f"Determined h and p by known T and x at {self.label}."
                logger.info(msg)

            if self.T.is_set and self.Td_bp.is_set:
                self.p.set_reference_val_SI(p_sat_T(self.T.val_SI - self.Td_bp.val_SI, self.fluid_data))
                self.p._potential_var = False
                self.h.set_reference_val_SI(h_mix_pT(self.p.val_SI, self.T.val_SI, self.fluid_data))
                self.h._potential_var = False
                if "T" in self._equation_set_lookup.values():
                    presolved_equations += ["T"]
                if "Td_bp" in self._equation_set_lookup.values():
                    presolved_equations += ["Td_bp"]
                msg = f"Determined h and p by known T and Td_bp at {self.label}."
                logger.info(msg)

        presolved_equations = [
            key for parameter in presolved_equations
            for key, value in self._equation_set_lookup.items()
            if value == parameter
        ]
        return presolved_equations

    def _prepare_for_solver(self, system_dependencies, eq_counter):
        self.num_eq = 0
        self.it = 0
        self.equations = {}
        self._equation_lookup = {}
        self._equation_scalar_dependents_lookup = {}
        self._equation_vector_dependents_lookup = {}

        for eq_num, value in self._equation_set_lookup.items():
            if eq_num in system_dependencies:
                continue

            if value not in self.equations:
                data = self.parameters[value]
                self.equations.update({value: data})
                self._assign_dependents_and_eq_mapping(
                    value, data, self.equations, eq_counter
                )
                self.num_eq += data.num_eq
                eq_counter += data.num_eq

        self.residual = np.zeros(self.num_eq)
        self.jacobian = {}

        return eq_counter

    def _assign_dependents_and_eq_mapping(self, value, data, eq_dict, eq_counter):
        if data.dependents is None:
            scalar_dependents = [[] for _ in range(data.num_eq)]
            vector_dependents = [{} for _ in range(data.num_eq)]
        else:
            dependents = data.dependents(**data.func_params)
            if type(dependents) == list:
                scalar_dependents = _get_dependents(dependents)
                vector_dependents = [{} for _ in range(data.num_eq)]
            else:
                scalar_dependents = _get_dependents(dependents["scalars"])
                vector_dependents = _get_vector_dependents(dependents["vectors"])

                # this is a temporary fix
                if len(vector_dependents) < data.num_eq:
                    vector_dependents = [{} for _ in range(data.num_eq)]

        eq_dict[value]._scalar_dependents = scalar_dependents
        eq_dict[value]._vector_dependents = vector_dependents

        for i in range(data.num_eq):
            self._equation_lookup[eq_counter + i] = (value, i)
            self._equation_scalar_dependents_lookup[eq_counter + i] = scalar_dependents[i]
            self._equation_vector_dependents_lookup[eq_counter + i] = vector_dependents[i]

    def reset_fluid_vector(self):
        self.fluid = dc_flu()

    def get_variables(self):
        return {"m": self.m, "p": self.p, "h": self.h}

    def get_parameters(self):
        return {
            "m": dc_prop(d=1e-4),
            "p": dc_prop(d=1e-1),
            "h": dc_prop(d=1e-1),
            "vol": dc_prop(),
            "s": dc_prop(),
            "fluid": dc_flu(d=1e-5),
            "fluid_balance": dc_simple(
                func=self.fluid_balance_func, deriv=self.fluid_balance_deriv,
                _val=False, num_eq_sets=1
            ),
            "T": dc_prop(func=self.T_func, deriv=self.T_deriv, dependents=self.T_dependents, num_eq=1),
            "v": dc_prop(func=self.v_func, deriv=self.v_deriv, num_eq=1),
            "x": dc_prop(func=self.x_func, deriv=self.x_deriv, num_eq=1),
            "Td_bp": dc_prop(
                func=self.Td_bp_func, deriv=self.Td_bp_deriv, num_eq=1,
                dependents=self.Td_bp_dependents
            ),
            "m_ref": dc_ref(
                func=self.primary_ref_func, deriv=self.primary_ref_deriv,
                num_eq=1, func_params={"variable": "m"},
                structure_matrix=self.primary_ref_structure_matrix
            ),
            "p_ref": dc_ref(
                func=self.primary_ref_func, deriv=self.primary_ref_deriv,
                num_eq=1, func_params={"variable": "p"},
                structure_matrix=self.primary_ref_structure_matrix
            ),
            "h_ref": dc_ref(
                func=self.primary_ref_func, deriv=self.primary_ref_deriv,
                num_eq=1, func_params={"variable": "h"},
                structure_matrix=self.primary_ref_structure_matrix
            ),
            "T_ref": dc_ref(
                func=self.T_ref_func, deriv=self.T_ref_deriv, num_eq=1
            ),
            "v_ref": dc_ref(
                func=self.v_ref_func, deriv=self.v_ref_deriv, num_eq=1
            ),

        }

    def get_fluid_data(self):
        return {
            fluid: {
                "wrapper": self.fluid.wrapper[fluid],
                "mass_fraction": self.fluid.val[fluid]
            } for fluid in self.fluid.val
        }

    fluid_data = property(get_fluid_data)

    def primary_ref_func(self, **kwargs):
        variable = kwargs["variable"]
        self.get_attr(variable)
        ref = self.get_attr(f"{variable}_ref").ref
        return (
            self.get_attr(variable).val_SI
            - (ref.obj.get_attr(variable).val_SI * ref.factor + ref.delta_SI)
        )

    def primary_ref_deriv(self, k, **kwargs):
        variable = kwargs["variable"]
        ref = self.get_attr(f"{variable}_ref").ref
        if self.get_attr(variable).is_var:
            self.jacobian[k, self.get_attr(variable).J_col] = 1

        if ref.obj.get_attr(variable).is_var:
            self.jacobian[k, ref.obj.get_attr(variable).J_col] = -ref.factor

    def primary_ref_structure_matrix(self, k, **kwargs):
        variable = kwargs["variable"]
        ref = self.get_attr(f"{variable}_ref").ref
        self._structure_matrix[k, self.get_attr(variable).sm_col] = 1
        self._structure_matrix[k, ref.obj.get_attr(variable).sm_col] = -ref.factor
        self._rhs[k] = ref.delta_SI

    def _partial_derivative(self, var, eq_num, value, increment_filter=None, **kwargs):
        result = _partial_derivative(var, value, increment_filter, **kwargs)
        if result is not None:
            self.jacobian[eq_num, var.J_col] = result

    def calc_T(self, T0=None):
        if T0 is None:
            T0 = self.T.val_SI
        return T_mix_ph(self.p.val_SI, self.h.val_SI, self.fluid_data, self.mixing_rule, T0=T0)

    def T_func(self, **kwargs):
        return self.calc_T() - self.T.val_SI

    def T_deriv(self, k, **kwargs):
        if _is_variable(self.p):
            self.jacobian[k, self.p.J_col] = (
                dT_mix_dph(self.p.val_SI, self.h.val_SI, self.fluid_data, self.mixing_rule, self.T.val_SI)
            )
        if _is_variable(self.h):
            self.jacobian[k, self.h.J_col] = (
                dT_mix_pdh(self.p.val_SI, self.h.val_SI, self.fluid_data, self.mixing_rule, self.T.val_SI)
            )
<<<<<<< HEAD
        for fluid in self.fluid.is_var:
            if not self._increment_filter[self.fluid.J_col[fluid]]:
                self.jacobian[k, self.fluid.J_col[fluid]] = dT_mix_ph_dfluid(
                    self.p.val_SI, self.h.val_SI, fluid, self.fluid_data, self.mixing_rule
                )

    def T_dependents(self):
        return {
            "scalars": [self.p, self.h],
            "vectors": [{self.fluid: self.fluid.is_var}]
        }
=======
>>>>>>> aa4f20b0

    def T_ref_func(self, **kwargs):
        ref = self.T_ref.ref
        return self.calc_T() - (ref.obj.calc_T() * ref.factor + ref.delta_SI)

    def T_ref_deriv(self, k, **kwargs):
        # first part of sum is identical to direct temperature specification
        self.T_deriv(k, **kwargs)
        ref = self.T_ref.ref
        if _is_variable(ref.obj.p):
            self.jacobian[k, ref.obj.p.J_col] = -(
                dT_mix_dph(ref.obj.p.val_SI, ref.obj.h.val_SI, ref.obj.fluid_data, ref.obj.mixing_rule)
            ) * ref.factor
        if _is_variable(ref.obj.h):
            self.jacobian[k, ref.obj.h.J_col] = -(
                dT_mix_pdh(ref.obj.p.val_SI, ref.obj.h.val_SI, ref.obj.fluid_data, ref.obj.mixing_rule)
            ) * ref.factor

    def calc_viscosity(self, T0=None):
        try:
            return viscosity_mix_ph(self.p.val_SI, self.h.val_SI, self.fluid_data, self.mixing_rule, T0=T0)
        except NotImplementedError:
            return np.nan

    def calc_vol(self, T0=None):
        try:
            return v_mix_ph(self.p.val_SI, self.h.val_SI, self.fluid_data, self.mixing_rule, T0=T0)
        except NotImplementedError:
            return np.nan

    def v_func(self, **kwargs):
        return self.calc_vol(T0=self.T.val_SI) * self.m.val_SI - self.v.val_SI

    def v_deriv(self, k, **kwargs):
        if _is_variable(self.m):
            self._partial_derivative(self.m, k, self.calc_vol(T0=self.T.val_SI))
        if _is_variable(self.p):
            self._partial_derivative(
                self.p, k,
                dv_mix_dph(self.p.val_SI, self.h.val_SI, self.fluid_data)
                * self.m.val_SI
            )
        if _is_variable(self.h):
            self._partial_derivative(
                self.h, k,
                dv_mix_pdh(self.p.val_SI, self.h.val_SI, self.fluid_data)
                * self.m.val_SI
            )

    def v_ref_func(self, **kwargs):
        ref = self.v_ref.ref
        return (
            self.calc_vol(T0=self.T.val_SI) * self.m.val_SI
            - (
                ref.obj.calc_vol(T0=ref.obj.T.val_SI) * ref.obj.m.val_SI
                * ref.factor + ref.delta_SI
            )
        )

    def v_ref_deriv(self, k, **kwargs):
        # first part of sum is identical to direct volumetric flow specification
        self.v_deriv(k, **kwargs)

        ref = self.v_ref.ref
        if ref.obj.m.is_var:
            self.jacobian[k, ref.obj.m.J_col] = -(
                ref.obj.calc_vol(T0=ref.obj.T.val_SI) * ref.factor
            )
        if ref.obj.p.is_var:
            self.jacobian[k, ref.obj.p.J_col] = -(
                dv_mix_dph(ref.obj.p.val_SI, ref.obj.h.val_SI, ref.obj.fluid_data)
                * ref.obj.m.val_SI * ref.factor
            )
        if ref.obj.h.is_var:
            self.jacobian[k, ref.obj.h.J_col] = -(
                dv_mix_pdh(ref.obj.p.val_SI, ref.obj.h.val_SI, ref.obj.fluid_data)
                * ref.obj.m.val_SI * ref.factor
            )

    def calc_x(self):
        try:
            return Q_mix_ph(self.p.val_SI, self.h.val_SI, self.fluid_data)
        except NotImplementedError:
            return np.nan

    def x_func(self, **kwargs):
        # saturated steam fraction
        return (
            self.h.val_SI
            - h_mix_pQ(self.p.val_SI, self.x.val_SI, self.fluid_data)
        )

    def x_deriv(self, k, **kwargs):
        if self.p.is_var:
            self.jacobian[k, self.p.J_col] = -dh_mix_dpQ(self.p.val_SI, self.x.val_SI, self.fluid_data)
        if self.h.is_var:
            self.jacobian[k, self.h.J_col] = 1

    def calc_T_sat(self):
        try:
            return T_sat_p(self.p.val_SI, self.fluid_data)
        except NotImplementedError:
            return np.nan

    def calc_Td_bp(self):
        try:
            return self.calc_T() - T_sat_p(self.p.val_SI, self.fluid_data)
        except NotImplementedError:
            return np.nan

    def Td_bp_func(self, **kwargs):
        # temperature difference to boiling point
        return self.calc_Td_bp() - self.Td_bp.val_SI

    def Td_bp_deriv(self, k, **kwargs):
        f = self.Td_bp_func
        self._partial_derivative(self.p, k, f)
        self._partial_derivative(self.h, k, f)

    def Td_bp_dependents(self):
        return [self.p, self.h]

    def fluid_balance_func(self, **kwargs):
        residual = 1 - sum(self.fluid.val[f] for f in self.fluid.is_set)
        residual -= sum(self.fluid.val[f] for f in self.fluid.is_var)
        return residual

    def fluid_balance_deriv(self, k, **kwargs):
        for f in self.fluid.is_var:
            self.jacobian[k, self.fluid.J_col[f]] = -self.fluid.val[f]

    def calc_s(self):
        try:
            return s_mix_ph(self.p.val_SI, self.h.val_SI, self.fluid_data, self.mixing_rule, T0=self.T.val_SI)
        except NotImplementedError:
            return np.nan

    def calc_Q(self):
        return Q_mix_ph(self.p.val_SI, self.h.val_SI, self.fluid_data)

    def solve(self, increment_filter):
        self._increment_filter = increment_filter
        sum_eq = 0
        for label, data in self.equations.items():
            num_eq = data.num_eq
            self.residual[sum_eq:sum_eq + num_eq] = data.func(**data.func_params)
            data.deriv(sum_eq, **data.func_params)
            sum_eq += num_eq

    def calc_results(self):
        self.T.val_SI = self.calc_T()
        number_fluids = get_number_of_fluids(self.fluid_data)
        _converged = True
        if number_fluids > 1:
            h_from_T = h_mix_pT(self.p.val_SI, self.T.val_SI, self.fluid_data, self.mixing_rule)
            if (
                abs(h_from_T - self.h.val_SI) > ERR ** .5 and
                abs((h_from_T - self.h.val_SI) / self.h.val_SI) > ERR ** .5
            ):
                self.T.val_SI = np.nan
                self.vol.val_SI = np.nan
                self.v.val_SI = np.nan
                self.s.val_SI = np.nan
                msg = (
                    "Could not find a feasible value for mixture temperature "
                    f"at connection {self.label}. The values of temperature, "
                    "specific volume and entropy are set to nan."
                )
                logger.error(msg)
                _converged = False
            else:
                _, Tmax = get_mixture_temperature_range(self.fluid_data)
                if self.T.val_SI > Tmax:
                    msg = (
                        "The temperature value of the mixture is above the "
                        "upper temperature limit of a mixture component. The "
                        "resulting temperature may have larger deviations "
                        "compared to the tolerance specified in the "
                        "corresponding substance property library."
                    )
                    logger.warning(msg)
        else:
            try:
                if not self.x.is_set:
                    self.x.val_SI = self.calc_x()
            except ValueError:
                self.x.val_SI = np.nan

            try:
                self.phase.val = self.calc_phase()
            except ValueError:
                self.phase.val = np.nan

            try:
                if not self.Td_bp.is_set:
                    self.Td_bp.val_SI = self.calc_Td_bp()
            except ValueError:
                self.Td_bp.val_SI = np.nan

        if _converged:
            self.vol.val_SI = self.calc_vol()
            self.v.val_SI = self.vol.val_SI * self.m.val_SI
            self.s.val_SI = self.calc_s()

        for prop in fpd.keys():
            self.get_attr(prop).val = convert_from_SI(
                prop, self.get_attr(prop).val_SI, self.get_attr(prop).unit
            )

        self.m.val0 = self.m.val
        self.p.val0 = self.p.val
        self.h.val0 = self.h.val
        self.fluid.val0 = self.fluid.val.copy()

    def check_pressure_bounds(self, fluid):
        if self.p.val_SI > self.fluid.wrapper[fluid]._p_max:
            self.p.set_reference_val_SI(self.fluid.wrapper[fluid]._p_max)
            logger.debug(self._property_range_message('p'))

        elif self.p.val_SI < self.fluid.wrapper[fluid]._p_min:
            try:
                # if this works, the temperature is higher than the minimum
                # temperature, we can access pressure values below minimum
                # pressure
                self.fluid.wrapper[fluid].T_ph(self.p.val_SI, self.h.val_SI)
            except ValueError:
                self.p.set_reference_val_SI(self.fluid.wrapper[fluid]._p_min + 1e1)
                logger.debug(self._property_range_message('p'))

    def check_enthalpy_bounds(self, fluid):
        # enthalpy
        try:
            hmin = self.fluid.wrapper[fluid].h_pT(
                self.p.val_SI, self.fluid.wrapper[fluid]._T_min + 1e-1
            )
        except ValueError:
            f = 1.05
            hmin = self.fluid.wrapper[fluid].h_pT(
                self.p.val_SI, self.fluid.wrapper[fluid]._T_min * f
            )
        if self.h.val_SI < hmin:
            if hmin < 0:
                self.h.set_reference_val_SI(hmin * 0.9999)
            else:
                self.h.set_reference_val_SI(hmin * 1.0001)
            logger.debug(self._property_range_message('h'))
        else:

            T = self.fluid.wrapper[fluid]._T_max
            # T_max depends on pressure for incompressibles
            while True:
                try:
                    hmax = self.fluid.wrapper[fluid].h_pT(self.p.val_SI, T)
                    break
                except ValueError as e:
                    T *= 0.99
                    if T < self.fluid.wrapper[fluid]._T_min:
                        raise ValueError(e) from e

            if self.h.val_SI > hmax:
                self.h.set_reference_val_SI(hmax * 0.9999)
                logger.debug(self._property_range_message('h'))

    def check_two_phase_bounds(self, fluid):

        if self.p.val_SI > self.fluid.wrapper[fluid]._p_crit:
            self.p.set_reference_val_SI(self.fluid.wrapper[fluid]._p_crit * 0.9)
        if (self.Td_bp.val_SI > 0 or (self.state.val == 'g' and self.state.is_set)):
            h = self.fluid.wrapper[fluid].h_pQ(self.p.val_SI, 1)
            if self.h.val_SI < h:
                self.h.set_reference_val_SI(h * 1.01)
                logger.debug(self._property_range_message('h'))
        elif (self.Td_bp.val_SI < 0 or (self.state.val == 'l' and self.state.is_set)):
            h = self.fluid.wrapper[fluid].h_pQ(self.p.val_SI, 0)
            if self.h.val_SI > h:
                self.h.set_reference_val_SI(h * 0.99)
                logger.debug(self._property_range_message('h'))
        elif self.x.is_set:
            h = self.fluid.wrapper[fluid].h_pQ(self.p.val_SI, self.x.val_SI)
            self.h.set_reference_val_SI(h)


    def check_temperature_bounds(self):
        r"""
        Check if temperature is within user specified limits.

        Parameters
        ----------
        c : tespy.connections.connection.Connection
            Connection to check fluid properties.
        """
        Tmin = max(
            [w._T_min for f, w in self.fluid.wrapper.items() if self.fluid.val[f] > ERR]
        ) * 1.01
        Tmax = min(
            [w._T_max for f, w in self.fluid.wrapper.items() if self.fluid.val[f] > ERR]
        ) * 0.99
        hmin = h_mix_pT(self.p.val_SI, Tmin, self.fluid_data, self.mixing_rule)
        hmax = h_mix_pT(self.p.val_SI, Tmax, self.fluid_data, self.mixing_rule)

        if self.h.val_SI < hmin:
            self.h.val_SI = hmin
            logger.debug(self._property_range_message('h'))

        if self.h.val_SI > hmax:
            self.h.val_SI = hmax
            logger.debug(self._property_range_message('h'))

    def _property_range_message(self, prop):
        r"""
        Return debugging message for fluid property range adjustments.

        Parameters
        ----------
        c : tespy.connections.connection.Connection
            Connection to check fluid properties.

        prop : str
            Fluid property.

        Returns
        -------
        msg : str
            Debugging message.
        """
        msg = (
            f"{fpd[prop]['text'][0].upper()}{fpd[prop]['text'][1:]} out of "
            f"fluid property range at connection {self.label}, adjusting value "
            f"to {self.get_attr(prop).val_SI} {fpd[prop]['SI_unit']}."
        )
        return msg

    def get_physical_exergy(self, pamb, Tamb):
        r"""
        Get the value of a connection's specific physical exergy.

        Parameters
        ----------
        p0 : float
            Ambient pressure p0 / Pa.

        T0 : float
            Ambient temperature T0 / K.

        Note
        ----
            .. math::

                e^\mathrm{PH} = e^\mathrm{T} + e^\mathrm{M}\\
                E^\mathrm{T} = \dot{m} \cdot e^\mathrm{T}\\
                E^\mathrm{M} = \dot{m} \cdot e^\mathrm{M}\\
                E^\mathrm{PH} = \dot{m} \cdot e^\mathrm{PH}
        """
        self.ex_therm, self.ex_mech = fp.functions.calc_physical_exergy(
            self.h.val_SI, self.s.val_SI, self.p.val_SI, pamb, Tamb,
            self.fluid_data, self.mixing_rule, self.T.val_SI
        )
        self.Ex_therm = self.ex_therm * self.m.val_SI
        self.Ex_mech = self.ex_mech * self.m.val_SI

        self.ex_physical = self.ex_therm + self.ex_mech
        self.Ex_physical = self.m.val_SI * self.ex_physical

    def get_chemical_exergy(self, pamb, Tamb, Chem_Ex):
        r"""
        Get the value of a connection's specific chemical exergy.

        Parameters
        ----------
        p0 : float
            Ambient pressure p0 / Pa.

        T0 : float
            Ambient temperature T0 / K.

        Chem_Ex : dict
            Lookup table for standard specific chemical exergy.

        Note
        ----
            .. math::

                E^\mathrm{CH} = \dot{m} \cdot e^\mathrm{CH}
        """
        if Chem_Ex is None:
            self.ex_chemical = 0
        else:
            self.ex_chemical = fp.functions.calc_chemical_exergy(
                pamb, Tamb, self.fluid_data, Chem_Ex, self.mixing_rule,
                self.T.val_SI
            )

        self.Ex_chemical = self.m.val_SI * self.ex_chemical

    def calc_phase(self):
        try:
            return phase_mix_ph(self.p.val_SI, self.h.val_SI, self.fluid_data)
        except NotImplementedError:
            return np.nan


class Ref:
    r"""
    A reference object is used to reference (unknown) properties of connections
    to other connections.

    For example, reference the mass flow of one connection :math:`\dot{m}` to
    another mass flow :math:`\dot{m}_{ref}`:

    .. math::

        \dot{m} = \dot{m}_\mathrm{ref} \cdot \mathrm{factor} + \mathrm{delta}

    Parameters
    ----------
    obj : tespy.connections.connection.Connection
        Connection to be referenced.

    factor : float
        Factor to multiply specified property with.

    delta : float
        Delta to add after multiplication.
    """

    def __init__(self, ref_obj, factor, delta):

        if not isinstance(ref_obj, Connection):
            msg = 'First parameter must be object of type connection.'
            logger.error(msg)
            raise TypeError(msg)

        if not (isinstance(factor, int) or isinstance(factor, float)):
            msg = 'Second parameter must be of type int or float.'
            logger.error(msg)
            raise TypeError(msg)

        if not (isinstance(delta, int) or isinstance(delta, float)):
            msg = 'Thrid parameter must be of type int or float.'
            logger.error(msg)
            raise TypeError(msg)

        self.obj = ref_obj
        self.factor = factor
        self.delta = delta
        self.delta_SI = None

        msg = (
            f"Created reference object with factor {self.factor} and delta "
            f"{self.delta} referring to connection {ref_obj.label}"
        )
        logger.debug(msg)

    def get_attr(self, key):
        r"""
        Get the value of a reference attribute.

        Parameters
        ----------
        key : str
            The attribute you want to retrieve.

        Returns
        -------
        out :
            Specified attribute.
        """
        if key in self.__dict__:
            return self.__dict__[key]
        else:
            msg = 'Reference has no attribute \"' + key + '\".'
            logger.error(msg)
            raise KeyError(msg)<|MERGE_RESOLUTION|>--- conflicted
+++ resolved
@@ -875,20 +875,12 @@
             self.jacobian[k, self.h.J_col] = (
                 dT_mix_pdh(self.p.val_SI, self.h.val_SI, self.fluid_data, self.mixing_rule, self.T.val_SI)
             )
-<<<<<<< HEAD
-        for fluid in self.fluid.is_var:
-            if not self._increment_filter[self.fluid.J_col[fluid]]:
-                self.jacobian[k, self.fluid.J_col[fluid]] = dT_mix_ph_dfluid(
-                    self.p.val_SI, self.h.val_SI, fluid, self.fluid_data, self.mixing_rule
-                )
 
     def T_dependents(self):
         return {
             "scalars": [self.p, self.h],
             "vectors": [{self.fluid: self.fluid.is_var}]
         }
-=======
->>>>>>> aa4f20b0
 
     def T_ref_func(self, **kwargs):
         ref = self.T_ref.ref
