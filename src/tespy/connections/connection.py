# -*- coding: utf-8
"""Module of class Connection and class Ref.


This file is part of project TESPy (github.com/oemof/tespy). It's copyrighted
by the contributors recorded in the version control history of the file,
available from its original location tespy/connections/connection.py

SPDX-License-Identifier: MIT
"""

import numpy as np

from tespy.components.component import Component
from tespy.tools import fluid_properties as fp
from tespy.tools import logger
from tespy.tools.data_containers import DataContainer as dc
from tespy.tools.data_containers import FluidComposition as dc_flu
from tespy.tools.data_containers import FluidProperties as dc_prop
from tespy.tools.data_containers import ReferencedFluidProperties as dc_ref
from tespy.tools.data_containers import SimpleDataContainer as dc_simple
from tespy.tools.fluid_properties import CoolPropWrapper
from tespy.tools.fluid_properties import Q_mix_ph
from tespy.tools.fluid_properties import T_mix_ph
from tespy.tools.fluid_properties import T_sat_p
from tespy.tools.fluid_properties import dh_mix_dpQ
from tespy.tools.fluid_properties import dT_mix_dph
from tespy.tools.fluid_properties import dT_mix_pdh
from tespy.tools.fluid_properties import dT_sat_dp
from tespy.tools.fluid_properties import dv_mix_dph
from tespy.tools.fluid_properties import dv_mix_pdh
from tespy.tools.fluid_properties import h_mix_pQ
from tespy.tools.fluid_properties import h_mix_pT
from tespy.tools.fluid_properties import s_mix_ph
from tespy.tools.fluid_properties import v_mix_ph
from tespy.tools.fluid_properties import viscosity_mix_ph
from tespy.tools.fluid_properties.functions import dT_mix_ph_dfluid
from tespy.tools.fluid_properties.functions import p_sat_T
from tespy.tools.fluid_properties.helpers import get_mixture_temperature_range
from tespy.tools.fluid_properties.helpers import get_number_of_fluids
from tespy.tools.global_vars import ERR
from tespy.tools.global_vars import fluid_property_data as fpd
from tespy.tools.helpers import TESPyConnectionError
from tespy.tools.helpers import TESPyNetworkError
from tespy.tools.helpers import convert_from_SI


class Connection:
    r"""
    Class connection is the container for fluid properties between components.

    Parameters
    ----------
    m : float, tespy.connections.connection.Ref
        Mass flow specification.

    m0 : float
        Starting value specification for mass flow.

    p : float, tespy.connections.connection.Ref
        Pressure specification.

    p0 : float
        Starting value specification for pressure.

    h : float, tespy.connections.connection.Ref
        Enthalpy specification.

    h0 : float
        Starting value specification for enthalpy.

    fluid : dict
        Fluid compostition specification.

    fluid0 : dict
        Starting value specification for fluid compostition.

    fluid_balance : boolean
        Fluid balance equation specification.

    x : float
        Gas phase mass fraction specification.

    T : float, tespy.connections.connection.Ref
        Temperature specification.

    Td_bp : float
        Temperature difference to boiling point at pressure corresponding
        pressure of this connection in K.

    v : float
        Volumetric flow specification.

    state : str
        State of the pure fluid on this connection: liquid ('l') or gaseous
        ('g').

    design : list
        List containing design parameters (stated as string).

    offdesign : list
        List containing offdesign parameters (stated as string).

    design_path : str
        Path to individual design case for this connection.

    local_offdesign : boolean
        Treat this connection in offdesign mode in a design calculation.

    local_design : boolean
        Treat this connection in design mode in an offdesign calculation.

    printout : boolean
        Include this connection in the network's results printout.

    label : str
        Label of the connection. The default value is:
        :code:`'source:source_id_target:target_id'`.

    Note
    ----
    - The fluid balance parameter applies a balancing of the fluid vector on
      the specified conntion to 100 %. For example, you have four fluid
      components (a, b, c and d) in your vector, you set two of them
      (a and b) and want the other two (components c and d) to be a result of
      your calculation. If you set this parameter to True, the equation
      (0 = 1 - a - b - c - d) will be applied.

    - The specification of values for design and/or offdesign is used for
      automatic switch from design to offdesign calculation: All parameters
      given in 'design', e.g. :code:`design=['T', 'p']`, are unset in any
      offdesign calculation, parameters given in 'offdesign' are set for
      offdesign calculation.

    Example
    -------
    This example shows how to create connections and specify parameters. First
    create the required components and connect them in the next step. After
    that, it is possible specify parameters with the :code:`set_attr` method.

    >>> from tespy.components import Sink, Source
    >>> from tespy.connections import Connection, Ref
    >>> import numpy as np
    >>> so1 = Source('source1')
    >>> so2 = Source('source2')
    >>> si1 = Sink('sink1')
    >>> si2 = Sink('sink2')
    >>> so_si1 = Connection(so1, 'out1', si1, 'in1', label='connection 1')
    >>> so_si2 = Connection(so2, 'out1', si2, 'in1')
    >>> so_si1.label
    'connection 1'
    >>> so_si2.label
    'source2:out1_sink2:in1'

    There are different ways of setting parameters on connections: Specify

    - a numeric value  (for attributes mass flow, pressure and enthalpy)
    - a numeric starting value (for attributes mass flow, pressure and
      enthalpy)
    - a dictionary (for attributes fluid and fluid0)
    - a boolean value (for attributes fluid_balance, local_design,
      local_offdesign).
    - a referenced value (mass flow, pressure, temperature, enthalpy).
    - numpy.nan or None (unsetting a value).
    - a string (for attributes design_path and state).
    - a list (for attributes design and offdesign).

    >>> so_si1.set_attr(v=0.012, m0=10, p=5, h=400, fluid={'H2O': 1})
    >>> so_si2.set_attr(m=Ref(so_si1, 2, -5), h0=700, T=200,
    ... fluid={'N2': 1}, fluid_balance=True,
    ... design=['T'], offdesign=['m', 'v'])

    The set_attr method automatically converts your input in data_container
    information.

    >>> type(so_si1.v)
    <class 'tespy.tools.data_containers.FluidProperties'>
    >>> type(so_si1.fluid)
    <class 'tespy.tools.data_containers.FluidComposition'>

    If you want get a spcific value use the logic: connection.property.*.
    Aditionally, it is possible to use the :code:`get_attr` method.

    >>> so_si1.m.val0
    10
    >>> so_si1.m.is_set
    False
    >>> so_si1.m.get_attr('is_set')
    False
    >>> type(so_si2.m_ref.ref)
    <class 'tespy.connections.connection.Ref'>
    >>> so_si2.fluid_balance.is_set
    True
    >>> so_si2.m_ref.ref.get_attr('delta')
    -5
    >>> so_si2.m_ref.is_set
    True
    >>> type(so_si2.m_ref.ref.get_attr('obj'))
    <class 'tespy.connections.connection.Connection'>

    Unset the specified temperature and specify temperature difference to
    boiling point instead.

    >>> so_si2.T.is_set
    True
    >>> so_si2.set_attr(Td_bp=5, T=None)
    >>> so_si2.T.is_set
    False
    >>> so_si2.Td_bp.val
    5
    >>> so_si2.set_attr(Td_bp=None)
    >>> so_si2.Td_bp.is_set
    False

    Specify the state keyword: The fluid will be forced to liquid or gaseous
    state in this case.

    >>> so_si2.set_attr(state='l')
    >>> so_si2.state.is_set
    True
    >>> so_si2.set_attr(state=None)
    >>> so_si2.state.is_set
    False
    >>> so_si2.set_attr(state='g')
    >>> so_si2.state.is_set
    True
    >>> so_si2.set_attr(state=None)
    >>> so_si2.state.is_set
    False
    """

    def __init__(self, source, outlet_id, target, inlet_id,
                 label=None, **kwargs):

        self._check_types(source, target)
        self._check_self_connect(source, target)
        self._check_connector_id(source, outlet_id, source.outlets())
        self._check_connector_id(target, inlet_id, target.inlets())

        self.label = f"{source.label}:{outlet_id}_{target.label}:{inlet_id}"
        if label is not None:
            self.label = label
            if not isinstance(label, str):
                msg = "Please provide the label as string."
                logger.error(msg)
                raise TypeError(msg)

        # set specified values
        self.source = source
        self.source_id = outlet_id
        self.target = target
        self.target_id = inlet_id

        # defaults
        self.new_design = True
        self.design_path = None
        self.design = []
        self.offdesign = []
        self.local_design = False
        self.local_offdesign = False
        self.printout = True

        self.force_state = None
        self.good_starting_values = None

        # set default values for kwargs
        self.property_data = self.get_parameters()
        self.parameters = {
            k: v for k, v in self.get_parameters().items()
            if hasattr(v, "func") and v.func is not None
        }
        self.state = dc_simple()
        self.property_data0 = [x + '0' for x in self.property_data.keys()]
        self.__dict__.update(self.property_data)
        self.mixing_rule = None
        msg = (
            f"Created connection from {self.source.label} ({self.source_id}) "
            f"to {self.target.label} ({self.target_id})."
        )
        logger.debug(msg)

        self.set_attr(**kwargs)

    def _check_types(self, source, target):
        # check input parameters
        if not (isinstance(source, Component) and
                isinstance(target, Component)):
            msg = (
                "Error creating connection. Check if source and target are "
                "tespy.components."
            )
            logger.error(msg)
            raise TypeError(msg)

    def _check_self_connect(self, source, target):
        if source == target:
            msg = (
                "Error creating connection. Cannot connect component "
                f"{source.label} to itself."
            )
            logger.error(msg)
            raise TESPyConnectionError(msg)

    def _check_connector_id(self, component, connector_id, connecter_locations):
        if connector_id not in connecter_locations:
            msg = (
                "Error creating connection. Specified connector for "
                f"{component.label} ({connector_id}) is not available. Choose "
                f"from " + ", ".join(connecter_locations) + "."
            )
            logger.error(msg)
            raise ValueError(msg)


    def set_attr(self, **kwargs):
        r"""
        Set, reset or unset attributes of a connection.

        Parameters
        ----------
        m : float, tespy.connections.connection.Ref
            Mass flow specification.

        m0 : float
            Starting value specification for mass flow.

        p : float, tespy.connections.connection.Ref
            Pressure specification.

        p0 : float
            Starting value specification for pressure.

        h : float, tespy.connections.connection.Ref
            Enthalpy specification.

        h0 : float
            Starting value specification for enthalpy.

        fluid : dict
            Fluid composition specification.

        fluid0 : dict
            Starting value specification for fluid composition.

        fluid_balance : boolean
            Fluid balance equation specification.

        x : float
            Gas phase mass fraction specification.

        T : float, tespy.connections.connection.Ref
            Temperature specification.

        Td_bp : float
            Temperature difference to boiling point at pressure corresponding
            pressure of this connection in K.

        v : float
            Volumetric flow specification.

        state : str
            State of the pure fluid on this connection: liquid ('l') or gaseous
            ('g').

        design : list
            List containing design parameters (stated as string).

        offdesign : list
            List containing offdesign parameters (stated as string).

        design_path : str
            Path to individual design case for this connection.

        local_offdesign : boolean
            Treat this connection in offdesign mode in a design calculation.

        local_design : boolean
            Treat this connection in design mode in an offdesign calculation.

        printout : boolean
            Include this connection in the network's results printout.

        Note
        ----
        - The fluid balance parameter applies a balancing of the fluid vector
          on the specified connection to 100 %. For example, you have four
          fluid components (a, b, c and d) in your vector, you set two of them
          (a and b) and want the other two (components c and d) to be a result
          of your calculation. If you set this parameter to True, the equation
          (0 = 1 - a - b - c - d) will be applied.
        - The specification of values for design and/or offdesign is used for
          automatic switch from design to offdesign calculation: All parameters
          given in 'design', e.g. :code:`design=['T', 'p']`, are unset in any
          offdesign calculation, parameters given in 'offdesign' are set for
          offdesign calculation.
        - The property state is applied on pure fluids only. If you specify the
          desired state of the fluid at a connection the convergence check will
          adjust the enthalpy values of that connection for the first
          iterations in order to meet the state requirement.
        """
        # set specified values
        for key in kwargs:
            if key == 'label':
                msg = 'Label can only be specified on instance creation.'
                logger.error(msg)
                raise TESPyConnectionError(msg)
            elif 'fluid' in key:
                self._fluid_specification(key, kwargs[key])

            elif key in self.property_data or key in self.property_data0:
                self._parameter_specification(key, kwargs[key])

            elif key == 'state':
                if kwargs[key] in ['l', 'g']:
                    self.state.set_attr(val=kwargs[key], is_set=True)
                elif kwargs[key] is None:
                    self.state.set_attr(is_set=False)
                else:
                    msg = (
                        'Keyword argument "state" must either be '
                        '"l" or "g" or be None.'
                    )
                    logger.error(msg)
                    raise TypeError(msg)

            # design/offdesign parameter list
            elif key in ['design', 'offdesign']:
                if not isinstance(kwargs[key], list):
                    msg = f"Please provide the {key} parameters as list!"
                    logger.error(msg)
                    raise TypeError(msg)
                elif set(kwargs[key]).issubset(self.property_data.keys()):
                    self.__dict__.update({key: kwargs[key]})
                else:
                    params = ', '.join(self.property_data.keys())
                    msg = (
                        "Available parameters for (off-)design specification "
                        f"are: {params}."
                    )
                    logger.error(msg)
                    raise ValueError(msg)

            # design path
            elif key == 'design_path':
                if isinstance(kwargs[key], str) or kwargs[key] is None:
                    self.__dict__.update({key: kwargs[key]})
                    self.new_design = True
                else:
                    msg = "Provide the a string or None for 'design_path'."
                    logger.error(msg)
                    raise TypeError(msg)

            # other boolean keywords
            elif key in ['printout', 'local_design', 'local_offdesign']:
                if not isinstance(kwargs[key], bool):
                    msg = ('Please provide the ' + key + ' as boolean.')
                    logger.error(msg)
                    raise TypeError(msg)
                else:
                    self.__dict__.update({key: kwargs[key]})

            elif key == "mixing_rule":
                self.mixing_rule = kwargs[key]

            elif key == "force_state":
                self.force_state = kwargs[key]
                
            elif key == "good_starting_values":
                self.good_starting_values = kwargs[key]
                
            # invalid keyword
            else:
                msg = 'Connection has no attribute ' + key + '.'
                logger.error(msg)
                raise KeyError(msg)

    def _fluid_specification(self, key, value):

        self._check_fluid_datatypes(key, value)

        if key == "fluid":
            for fluid, fraction in value.items():
                if "::" in fluid:
                    back_end, fluid = fluid.split("::")
                else:
                    back_end = None

                if fraction is None:
                    if fluid in self.fluid.is_set:
                        self.fluid.is_set.remove(fluid)
                    self.fluid.is_var.add(fluid)
                else:
                    self.fluid.val[fluid] = fraction
                    self.fluid.is_set.add(fluid)
                    if fluid in self.fluid.is_var:
                        self.fluid.is_var.remove(fluid)
                    self.fluid.back_end[fluid] = back_end

        elif key == "fluid0":
            for fluid, fraction in value.items():
                if "::" in fluid:
                    back_end, fluid = fluid.split("::")
                else:
                    back_end = None            
                self.fluid.val0.update({fluid:fraction})

        elif key == "fluid_engines":
            self.fluid.engine = value

        elif key == "fluid_balance":
            self.fluid_balance.is_set = value

        elif key == "fluid_coefs":
            self.fluid.fluid_coefs = value

        else:
            msg = f"Connections do not have an attribute named {key}"
            logger.error(msg)
            raise KeyError(msg)

    def _check_fluid_datatypes(self, key, value):
        if key == "fluid_balance":
            if not isinstance(value, bool):
                msg = "Datatype for 'fluid_balance' must be boolean."
                logger.error(msg)
                raise TypeError(msg)
        else:
            if not isinstance(value, dict):
                msg = "Datatype for fluid vector specification must be dict."
                logger.error(msg)
                raise TypeError(msg)

    def _parameter_specification(self, key, value):
        try:
            float(value)
            is_numeric = True
        except (TypeError, ValueError):
            is_numeric = False

        if value is None:
            self.get_attr(key).set_attr(is_set=False)

            if f"{key}_ref" in self.property_data:
                self.get_attr(f"{key}_ref").set_attr(is_set=False)
            if key in ["m", "p", "h"]:
                self.get_attr(key).is_var = True

        elif is_numeric:
            # value specification
            if key in self.property_data:
                self.get_attr(key).set_attr(is_set=True, val=value)
                if key in ["m", "p", "h"]:
                    self.get_attr(key).is_var = False
            # starting value specification
            else:
                self.get_attr(key.replace('0', '')).set_attr(val0=value)

        # reference object
        elif isinstance(value, Ref):
            if f"{key}_ref" not in self.property_data:
                msg = f"Referencing {key} is not implemented."
                logger.error(msg)
                raise NotImplementedError(msg)
            else:
                self.get_attr(f"{key}_ref").set_attr(ref=value)
                self.get_attr(f"{key}_ref").set_attr(is_set=True)

        # invalid datatype for keyword
        else:
            msg = f"Wrong datatype for keyword argument {key}."
            logger.error(msg)
            raise TypeError(msg)

    def get_attr(self, key):
        r"""
        Get the value of a connection's attribute.

        Parameters
        ----------
        key : str
            The attribute you want to retrieve.

        Returns
        -------
        out :
            Specified attribute.
        """
        if key in self.__dict__:
            return self.__dict__[key]
        else:
            msg = 'Connection has no attribute \"' + key + '\".'
            logger.error(msg)
            raise KeyError(msg)

    def _serialize(self):
        export = {}
        export.update({"source": self.source.label})
        export.update({"target": self.target.label})
        for k in self._serializable():
            export.update({k: self.get_attr(k)})
        for k in self.property_data:
            data = self.get_attr(k)
            export.update({k: data._serialize()})

        export.update({"state": self.state._serialize()})

        return {self.label: export}

    @staticmethod
    def _serializable():
        return [
            "source_id", "target_id",
            "design_path", "design", "offdesign", "local_design", "local_design",
            "printout", "mixing_rule","good_starting_values","force_state"
        ]

    def _create_fluid_wrapper(self):
        for fluid in self.fluid.val:
            if fluid in self.fluid.wrapper:
                continue
            if fluid not in self.fluid.engine:
                self.fluid.engine[fluid] = CoolPropWrapper

            back_end = None
            if fluid in self.fluid.back_end:
                back_end = self.fluid.back_end[fluid]
            else:
                self.fluid.back_end[fluid] = None

            if self.fluid.engine[fluid].__name__ == 'MyWrapper':
                self.fluid.wrapper[fluid] = self.fluid.engine[fluid](fluid, back_end, coefs=self.fluid.fluid_coefs)
            else:
                self.fluid.fluid_coefs[fluid] = None
                self.fluid.wrapper[fluid] = self.fluid.engine[fluid](fluid, back_end)

    def preprocess(self):
        self.num_eq = 0
        self.it = 0
        self.equations = {}

        for parameter in self.parameters:
            container = self.get_attr(parameter)
            if container.is_set and not container._solved:
                self.equations[self.num_eq] = parameter
                self.num_eq += self.parameters[parameter].num_eq
            elif container._solved:
                container._solved = False

        self.residual = np.zeros(self.num_eq)
        self.jacobian = {}

    def simplify_specifications(self):
        systemvar_specs = []
        nonsystemvar_specs = []
        for name, container in self.property_data.items():
            if container.is_set:
                if name in ["m", "p", "h"]:
                    systemvar_specs += [name]
                elif name in ["T", "x", "Td_bp", "v"]:
                    nonsystemvar_specs += [name]

        specs = set(systemvar_specs + nonsystemvar_specs)
        num_specs = len(specs)

        if num_specs > 3:
            inputs = ", ".join(specs)
            msg = (
                "You have specified more than 3 parameters for the connection "
                f"{self.label} with a known fluid compoistion: {inputs}. This "
                "overdetermines the state of the fluid."
            )
            raise TESPyNetworkError(msg)

        if not self.h.is_set and self.p.is_set:
            if self.T.is_set:
<<<<<<< HEAD
                self.h.val_SI = h_mix_pT(self.p.val_SI, self.T.val_SI, self.fluid_data, self.mixing_rule)
                self.h._solved = True
                self.T._solved = True
            elif self.Td_bp.is_set:
                T_sat = T_sat_p(self.p.val_SI, self.fluid_data)
                self.h.val_SI = h_mix_pT(self.p.val_SI, T_sat + self.Td_bp.val, self.fluid_data)
                self.h._solved = True
                self.Td_bp._solved = True
            elif self.x.is_set:
                self.h.val_SI = h_mix_pQ(self.p.val_SI, self.x.val_SI, self.fluid_data)
                self.h._solved = True
                self.x._solved = True

        elif not self.h.is_set and not self.p.is_set:
            if self.T.is_set and self.x.is_set:
                self.p.val_SI = p_sat_T(self.T.val_SI, self.fluid_data)
                self.h.val_SI = h_mix_pQ(self.p.val_SI, self.x.val_SI, self.fluid_data)
                self.T._solved = True
                self.x._solved = True
                self.p._solved = True
                self.h._solved = True
=======
                self.h.val_SI = h_mix_pT(self.p.val_SI, self.T.val_SI, self.fluid_data, self.mixing_rule, self.force_state)
                self.h.solved = True
                self.T.solved = True
            elif self.Td_bp.is_set:
                T_sat = T_sat_p(self.p.val_SI, self.fluid_data, self.mixing_rule)
                self.h.val_SI = h_mix_pT(self.p.val_SI, T_sat + self.Td_bp.val, self.fluid_data, self.force_state)
                self.h.solved = True
                self.Td_bp.solved = True
            elif self.x.is_set:
                self.h.val_SI = h_mix_pQ(self.p.val_SI, self.x.val_SI, self.fluid_data, self.mixing_rule)
                self.h.solved = True
                self.x.solved = True
        elif not self.h.is_set and not self.p.is_set:
            if self.T.is_set and self.x.is_set:
                self.p.val_SI = p_sat_T(self.T.val_SI, self.fluid_data, self.mixing_rule)
                self.h.val_SI = h_mix_pQ(self.p.val_SI, self.x.val_SI, self.fluid_data, self.mixing_rule)
                self.T.solved = True
                self.x.solved = True
                self.p.solved = True
                self.h.solved = True
>>>>>>> dd0857ce

    def get_parameters(self):
        return {
            "m": dc_prop(is_var=True),
            "p": dc_prop(is_var=True),
            "h": dc_prop(is_var=True),
            "vol": dc_prop(),
            "s": dc_prop(),
            "fluid": dc_flu(),
            "fluid_balance": dc_simple(
                func=self.fluid_balance_func, deriv=self.fluid_balance_deriv,
                val=False, num_eq=1
            ),
            "T": dc_prop(func=self.T_func, deriv=self.T_deriv, num_eq=1),
            "v": dc_prop(func=self.v_func, deriv=self.v_deriv, num_eq=1),
            "x": dc_prop(func=self.x_func, deriv=self.x_deriv, num_eq=1),
            "Td_bp": dc_prop(
                func=self.Td_bp_func, deriv=self.Td_bp_deriv, num_eq=1
            ),
            "m_ref": dc_ref(
                func=self.primary_ref_func, deriv=self.primary_ref_deriv,
                num_eq=1, func_params={"variable": "m"}
            ),
            "p_ref": dc_ref(
                func=self.primary_ref_func, deriv=self.primary_ref_deriv,
                num_eq=1, func_params={"variable": "p"}
            ),
            "h_ref": dc_ref(
                func=self.primary_ref_func, deriv=self.primary_ref_deriv,
                num_eq=1, func_params={"variable": "h"}
            ),
            "T_ref": dc_ref(
                func=self.T_ref_func, deriv=self.T_ref_deriv, num_eq=1
            ),
            "v_ref": dc_ref(
                func=self.v_ref_func, deriv=self.v_ref_deriv, num_eq=1
            ),
        }

    def build_fluid_data(self):
        self.fluid_data = {
            fluid: {
                "wrapper": self.fluid.wrapper[fluid],
                "mass_fraction": self.fluid.val[fluid]
            } for fluid in self.fluid.val
        }

    def primary_ref_func(self, k, **kwargs):
        variable = kwargs["variable"]
        self.get_attr(variable)
        ref = self.get_attr(f"{variable}_ref").ref
        self.residual[k] = (
            self.get_attr(variable).val_SI
            - (ref.obj.get_attr(variable).val_SI * ref.factor + ref.delta_SI)
        )

    def primary_ref_deriv(self, k, **kwargs):
        variable = kwargs["variable"]
        ref = self.get_attr(f"{variable}_ref").ref
        if self.get_attr(variable).is_var:
            self.jacobian[k, self.get_attr(variable).J_col] = 1

        if ref.obj.get_attr(variable).is_var:
            self.jacobian[k, ref.obj.get_attr(variable).J_col] = -ref.factor

    def calc_T(self, T0=None):
<<<<<<< HEAD
        if T0 is None:
            T0 = self.T.val_SI
        return T_mix_ph(self.p.val_SI, self.h.val_SI, self.fluid_data, self.mixing_rule, T0=T0)
=======
        return T_mix_ph(self.p.val_SI, self.h.val_SI, self.fluid_data, self.mixing_rule, T0=T0, force_state=self.force_state)
>>>>>>> dd0857ce

    def T_func(self, k, **kwargs):
        self.residual[k] = self.calc_T(T0=self.T.val_SI) - self.T.val_SI

    def T_deriv(self, k, **kwargs):
        if self.p.is_var:
            self.jacobian[k, self.p.J_col] = (
                dT_mix_dph(self.p.val_SI, self.h.val_SI, self.fluid_data, self.mixing_rule, self.T.val_SI, force_state=self.force_state)
            )
        if self.h.is_var:
            self.jacobian[k, self.h.J_col] = (
                dT_mix_pdh(self.p.val_SI, self.h.val_SI, self.fluid_data, self.mixing_rule, self.T.val_SI, force_state=self.force_state)
            )
        for fluid in self.fluid.is_var:
            self.jacobian[k, self.fluid.J_col[fluid]] = dT_mix_ph_dfluid(
                self.p.val_SI, self.h.val_SI, fluid, self.fluid_data, self.mixing_rule, force_state=self.force_state
            )

    def T_ref_func(self, k, **kwargs):
        ref = self.T_ref.ref
        self.residual[k] = (
            self.calc_T() - (ref.obj.calc_T() * ref.factor + ref.delta_SI)
        )

    def T_ref_deriv(self, k, **kwargs):
        # first part of sum is identical to direct temperature specification
        self.T_deriv(k, **kwargs)
        ref = self.T_ref.ref
        if ref.obj.p.is_var:
            self.jacobian[k, ref.obj.p.J_col] = -(
                dT_mix_dph(ref.obj.p.val_SI, ref.obj.h.val_SI, ref.obj.fluid_data, ref.obj.mixing_rule)
            ) * ref.factor
        if ref.obj.h.is_var:
            self.jacobian[k, ref.obj.h.J_col] = -(
                dT_mix_pdh(ref.obj.p.val_SI, ref.obj.h.val_SI, ref.obj.fluid_data, ref.obj.mixing_rule)
            ) * ref.factor
        for fluid in ref.obj.fluid.is_var:
            if not self._increment_filter[ref.obj.fluid.J_col[fluid]]:
                self.jacobian[k, ref.obj.fluid.J_col[fluid]] = -dT_mix_ph_dfluid(
                    ref.obj.p.val_SI, ref.obj.h.val_SI, fluid, ref.obj.fluid_data, ref.obj.mixing_rule
                )

    def calc_viscosity(self, T0=None):
        try:
            return viscosity_mix_ph(self.p.val_SI, self.h.val_SI, self.fluid_data, self.mixing_rule, T0=T0)
        except NotImplementedError:
            return np.nan


    def calc_vol(self, T0=None):
        try:
            return v_mix_ph(self.p.val_SI, self.h.val_SI, self.fluid_data, self.mixing_rule, T0=T0, force_state=self.force_state)
        except NotImplementedError:
            return np.nan

    def v_func(self, k, **kwargs):
        self.residual[k] = self.calc_vol(T0=self.T.val_SI) * self.m.val_SI - self.v.val_SI

    def v_deriv(self, k, **kwargs):
        if self.m.is_var:
            self.jacobian[k, self.m.J_col] = self.calc_vol(T0=self.T.val_SI)
        if self.p.is_var:
            self.jacobian[k, self.p.J_col] = dv_mix_dph(self.p.val_SI, self.h.val_SI, self.fluid_data) * self.m.val_SI
        if self.h.is_var:
            self.jacobian[k, self.h.J_col] = dv_mix_pdh(self.p.val_SI, self.h.val_SI, self.fluid_data) * self.m.val_SI

    def v_ref_func(self, k, **kwargs):
        ref = self.v_ref.ref
        self.residual[k] = (
            self.calc_vol(T0=self.T.val_SI) * self.m.val_SI
            - (ref.obj.calc_vol(T0=ref.obj.T.val_SI) * ref.obj.m.val_SI * ref.factor + ref.delta_SI)
        )

    def v_ref_deriv(self, k, **kwargs):
        # first part of sum is identical to direct volumetric flow specification
        self.v_deriv(k, **kwargs)

        ref = self.v_ref.ref
        if ref.obj.m.is_var:
            self.jacobian[k, ref.obj.m.J_col] = -(
                ref.obj.calc_vol(T0=ref.obj.T.val_SI) * ref.factor
            )
        if ref.obj.p.is_var:
            self.jacobian[k, ref.obj.p.J_col] = -(
                dv_mix_dph(ref.obj.p.val_SI, ref.obj.h.val_SI, ref.obj.fluid_data)
                * ref.obj.m.val_SI * ref.factor
            )
        if ref.obj.h.is_var:
            self.jacobian[k, ref.obj.h.J_col] = -(
                dv_mix_pdh(ref.obj.p.val_SI, ref.obj.h.val_SI, ref.obj.fluid_data)
                * ref.obj.m.val_SI * ref.factor
            )

    def calc_x(self):
        try:
            return Q_mix_ph(self.p.val_SI, self.h.val_SI, self.fluid_data, self.mixing_rule, self.force_state)
        except NotImplementedError:
            return np.nan

    def x_func(self, k, **kwargs):
        # saturated steam fraction
        self.residual[k] = self.h.val_SI - h_mix_pQ(self.p.val_SI, self.x.val_SI, self.fluid_data, self.mixing_rule)

    def x_deriv(self, k, **kwargs):
        if self.p.is_var:
            self.jacobian[k, self.p.J_col] = -dh_mix_dpQ(self.p.val_SI, self.x.val_SI, self.fluid_data, self.mixing_rule)
        if self.h.is_var:
            self.jacobian[k, self.h.J_col] = 1

    def calc_T_sat(self):
        try:
            return T_sat_p(self.p.val_SI, self.fluid_data)
        except NotImplementedError:
            return np.nan

    def calc_Td_bp(self):
        try:
            return self.calc_T() - T_sat_p(self.p.val_SI, self.fluid_data)
        except NotImplementedError:
            return np.nan

    def Td_bp_func(self, k, **kwargs):
        # temperature difference to boiling point
        self.residual[k] = self.calc_Td_bp() - self.Td_bp.val_SI

    def Td_bp_deriv(self, k, **kwargs):
        if self.p.is_var:
            self.jacobian[k, self.p.J_col] = (
                dT_mix_dph(self.p.val_SI, self.h.val_SI, self.fluid_data)
                - dT_sat_dp(self.p.val_SI, self.fluid_data)
            )
        if self.h.is_var:
            self.jacobian[k, self.h.J_col] = dT_mix_pdh(
                self.p.val_SI, self.h.val_SI, self.fluid_data
            )

    def fluid_balance_func(self, k, **kwargs):
        residual = 1 - sum(self.fluid.val[f] for f in self.fluid.is_set)
        residual -= sum(self.fluid.val[f] for f in self.fluid.is_var)
        self.residual[k] = residual

    def fluid_balance_deriv(self, k, **kwargs):
        for f in self.fluid.is_var:
            self.jacobian[k, self.fluid.J_col[f]] = -self.fluid.val[f]

    def calc_s(self):
<<<<<<< HEAD
        try:
            return s_mix_ph(self.p.val_SI, self.h.val_SI, self.fluid_data, self.mixing_rule, T0=self.T.val_SI)
        except NotImplementedError:
            return np.nan
=======
        return s_mix_ph(self.p.val_SI, self.h.val_SI, self.fluid_data, self.mixing_rule, T0=self.T.val_SI, force_state=self.force_state)
>>>>>>> dd0857ce

    def calc_Q(self):
        return Q_mix_ph(self.p.val_SI, self.h.val_SI, self.fluid_data)

    def solve(self, increment_filter):
        self._increment_filter = increment_filter
        for k, parameter in self.equations.items():
            data = self.get_attr(parameter)
            data.func(k, **data.func_params)
            data.deriv(k, **data.func_params)

    def calc_results(self):
        if not self.T.is_set:
            self.T.val_SI = self.calc_T()
        number_fluids = get_number_of_fluids(self.fluid_data)
        _converged = True
        if number_fluids > 1 and not "HEOS" in [self.fluid_data[f]["wrapper"].back_end for f in self.fluid_data] and not "Water" in [self.fluid_data[f]["wrapper"].fluid for f in self.fluid_data]:
            h_from_T = h_mix_pT(self.p.val_SI, self.T.val_SI, self.fluid_data, self.mixing_rule, force_state=self.force_state)
            if abs(h_from_T - self.h.val_SI) > ERR ** .5:
                self.T.val_SI = np.nan
                self.vol.val_SI = np.nan
                self.v.val_SI = np.nan
                self.s.val_SI = np.nan
                msg = (
                    "Could not find a feasible value for mixture temperature at "
                    f"connection {self.label}. The values for temperature, "
                    "specific volume, volumetric flow and entropy are set to nan."
                )
                logger.error(msg)
                _converged = False
            else:
                _, Tmax = get_mixture_temperature_range(self.fluid_data)
                if self.T.val_SI > Tmax:
                    msg = (
                        "The temperature value of the mixture is above the "
                        "upper temperature limit of a mixture component. The "
                        "resulting temperature may have larger deviations "
                        "compared to the tolerance specified in the "
                        "corresponding substance property library."
                    )
                    logger.warning(msg)
        else:
            try:
                if not self.x.is_set:
                    self.x.val_SI = self.calc_x()
            except ValueError:
                self.x.val_SI = np.nan
            try:
                if not self.Td_bp.is_set:
                    self.Td_bp.val_SI = self.calc_Td_bp()
            except ValueError:
                self.Td_bp.val_SI = np.nan

        if _converged:
            self.vol.val_SI = self.calc_vol()
            self.v.val_SI = self.vol.val_SI * self.m.val_SI
            self.s.val_SI = self.calc_s()

        for prop in fpd.keys():
            self.get_attr(prop).val = convert_from_SI(
                prop, self.get_attr(prop).val_SI, self.get_attr(prop).unit
            )

        self.m.val0 = self.m.val
        self.p.val0 = self.p.val
        self.h.val0 = self.h.val
        self.fluid.val0 = self.fluid.val.copy()

    def check_pressure_bounds(self, fluid):
        if self.p.val_SI > self.fluid.wrapper[fluid]._p_max:
            self.p.val_SI = self.fluid.wrapper[fluid]._p_max
            logger.debug(self._property_range_message('p'))

        elif self.p.val_SI < self.fluid.wrapper[fluid]._p_min:
            try:
                # if this works, the temperature is higher than the minimum
                # temperature, we can access pressure values below minimum
                # pressure
                self.fluid.wrapper[fluid].T_ph(self.p.val_SI, self.h.val_SI)
            except ValueError:
                self.p.val_SI = self.fluid.wrapper[fluid]._p_min + 1e1
                logger.debug(self._property_range_message('p'))

    def check_enthalpy_bounds(self, fluid):
        # enthalpy
        try:
            hmin = self.fluid.wrapper[fluid].h_pT(
                self.p.val_SI, self.fluid.wrapper[fluid]._T_min + 1e-1,force_state=self.force_state
            )
        except ValueError:
            f = 1.05
            hmin = self.fluid.wrapper[fluid].h_pT(
                self.p.val_SI, self.fluid.wrapper[fluid]._T_min * f
            )
        if self.h.val_SI < hmin:
            if hmin < 0:
                self.h.val_SI = hmin * 0.9999
            else:
                self.h.val_SI = hmin * 1.0001
            logger.debug(self._property_range_message('h'))
        else:

            T = self.fluid.wrapper[fluid]._T_max
            while True:
                try:
                    hmax = self.fluid.wrapper[fluid].h_pT(self.p.val_SI, T, force_state=self.force_state)
                    break
                except ValueError as e:
                    T *= 0.99
                    if T < self.fluid.wrapper[fluid]._T_min:
                        raise ValueError(e) from e

            if self.h.val_SI > hmax:
                self.h.val_SI = hmax * 0.9999
                logger.debug(self._property_range_message('h'))

    def check_two_phase_bounds(self, fluid):

        if (self.Td_bp.val_SI > 0 or (self.state.val == 'g' and self.state.is_set)):
            h = self.fluid.wrapper[fluid].h_pQ(self.p.val_SI, 1)
            if self.h.val_SI < h:
                self.h.val_SI = h * 1.01
                logger.debug(self._property_range_message('h'))
        elif (self.Td_bp.val_SI < 0 or (self.state.val == 'l' and self.state.is_set)):
            h = self.fluid.wrapper[fluid].h_pQ(self.p.val_SI, 0)
            if self.h.val_SI > h:
                self.h.val_SI = h * 0.99
                logger.debug(self._property_range_message('h'))

    def check_temperature_bounds(self, iter):
        r"""
        Check if temperature is within user specified limits.

        Parameters
        ----------
        c : tespy.connections.connection.Connection
            Connection to check fluid properties.
        """
        Tminlist=[]
        Tmaxlist=[]
        for f, w in self.fluid.wrapper.items():
            if self.fluid.val[f] > ERR and self.fluid.val[f] < 1-ERR:
                Tminlist.append(w._T_min)
                Tmaxlist.append(w._T_max)            

        if iter < 8:
            Tmin = max(Tminlist) * 1.01 
            Tmax = min(Tmaxlist) * 0.99
        else:
            Tmin = max(Tminlist) * (1+ERR)
            Tmax = min(Tmaxlist) * (1-ERR)
        hmin = h_mix_pT(self.p.val_SI, Tmin, self.fluid_data, self.mixing_rule, force_state=self.force_state)
        hmax = h_mix_pT(self.p.val_SI, Tmax, self.fluid_data, self.mixing_rule, force_state=self.force_state)

        if self.h.val_SI < hmin:
            self.h.val_SI = hmin
            logger.debug(self._property_range_message('h'))

        if self.h.val_SI > hmax:
            self.h.val_SI = hmax
            logger.debug(self._property_range_message('h'))

    def _property_range_message(self, prop):
        r"""
        Return debugging message for fluid property range adjustments.

        Parameters
        ----------
        c : tespy.connections.connection.Connection
            Connection to check fluid properties.

        prop : str
            Fluid property.

        Returns
        -------
        msg : str
            Debugging message.
        """
        msg = (
            f"{fpd[prop]['text'][0].upper()}{fpd[prop]['text'][1:]} out of "
            f"fluid property range at connection {self.label}, adjusting value "
            f"to {self.get_attr(prop).val_SI} {fpd[prop]['SI_unit']}."
        )
        return msg

    def get_physical_exergy(self, pamb, Tamb):
        r"""
        Get the value of a connection's specific physical exergy.

        Parameters
        ----------
        p0 : float
            Ambient pressure p0 / Pa.

        T0 : float
            Ambient temperature T0 / K.

        Note
        ----
            .. math::

                e^\mathrm{PH} = e^\mathrm{T} + e^\mathrm{M}\\
                E^\mathrm{T} = \dot{m} \cdot e^\mathrm{T}\\
                E^\mathrm{M} = \dot{m} \cdot e^\mathrm{M}\\
                E^\mathrm{PH} = \dot{m} \cdot e^\mathrm{PH}
        """
        self.ex_therm, self.ex_mech = fp.functions.calc_physical_exergy(
            self.h.val_SI, self.s.val_SI, self.p.val_SI, pamb, Tamb,
            self.fluid_data, self.mixing_rule, self.T.val_SI
        )
        self.Ex_therm = self.ex_therm * self.m.val_SI
        self.Ex_mech = self.ex_mech * self.m.val_SI

        self.ex_physical = self.ex_therm + self.ex_mech
        self.Ex_physical = self.m.val_SI * self.ex_physical

    def get_chemical_exergy(self, pamb, Tamb, Chem_Ex):
        r"""
        Get the value of a connection's specific chemical exergy.

        Parameters
        ----------
        p0 : float
            Ambient pressure p0 / Pa.

        T0 : float
            Ambient temperature T0 / K.

        Chem_Ex : dict
            Lookup table for standard specific chemical exergy.

        Note
        ----
            .. math::

                E^\mathrm{CH} = \dot{m} \cdot e^\mathrm{CH}
        """
        if Chem_Ex is None:
            self.ex_chemical = 0
        else:
            self.ex_chemical = fp.functions.calc_chemical_exergy(
                pamb, Tamb, self.fluid_data, Chem_Ex, self.mixing_rule,
                self.T.val_SI
            )

        self.Ex_chemical = self.m.val_SI * self.ex_chemical


class Ref:
    r"""
    A reference object is used to reference (unknown) properties of connections
    to other connections.

    For example, reference the mass flow of one connection :math:`\dot{m}` to
    another mass flow :math:`\dot{m}_{ref}`:

    .. math::

        \dot{m} = \dot{m}_\mathrm{ref} \cdot \mathrm{factor} + \mathrm{delta}

    Parameters
    ----------
    obj : tespy.connections.connection.Connection
        Connection to be referenced.

    factor : float
        Factor to multiply specified property with.

    delta : float
        Delta to add after multiplication.
    """

    def __init__(self, ref_obj, factor, delta):

        if not isinstance(ref_obj, Connection):
            msg = 'First parameter must be object of type connection.'
            logger.error(msg)
            raise TypeError(msg)

        if not (isinstance(factor, int) or isinstance(factor, float)):
            msg = 'Second parameter must be of type int or float.'
            logger.error(msg)
            raise TypeError(msg)

        if not (isinstance(delta, int) or isinstance(delta, float)):
            msg = 'Thrid parameter must be of type int or float.'
            logger.error(msg)
            raise TypeError(msg)

        self.obj = ref_obj
        self.factor = factor
        self.delta = delta
        self.delta_SI = None

        msg = (
            f"Created reference object with factor {self.factor} and delta "
            f"{self.delta} referring to connection {ref_obj.label}"
        )
        logger.debug(msg)

    def get_attr(self, key):
        r"""
        Get the value of a reference attribute.

        Parameters
        ----------
        key : str
            The attribute you want to retrieve.

        Returns
        -------
        out :
            Specified attribute.
        """
        if key in self.__dict__:
            return self.__dict__[key]
        else:
            msg = 'Reference has no attribute \"' + key + '\".'
            logger.error(msg)
            raise KeyError(msg)<|MERGE_RESOLUTION|>--- conflicted
+++ resolved
@@ -464,10 +464,10 @@
 
             elif key == "force_state":
                 self.force_state = kwargs[key]
-                
+
             elif key == "good_starting_values":
                 self.good_starting_values = kwargs[key]
-                
+
             # invalid keyword
             else:
                 msg = 'Connection has no attribute ' + key + '.'
@@ -501,7 +501,7 @@
                 if "::" in fluid:
                     back_end, fluid = fluid.split("::")
                 else:
-                    back_end = None            
+                    back_end = None
                 self.fluid.val0.update({fluid:fraction})
 
         elif key == "fluid_engines":
@@ -673,29 +673,6 @@
 
         if not self.h.is_set and self.p.is_set:
             if self.T.is_set:
-<<<<<<< HEAD
-                self.h.val_SI = h_mix_pT(self.p.val_SI, self.T.val_SI, self.fluid_data, self.mixing_rule)
-                self.h._solved = True
-                self.T._solved = True
-            elif self.Td_bp.is_set:
-                T_sat = T_sat_p(self.p.val_SI, self.fluid_data)
-                self.h.val_SI = h_mix_pT(self.p.val_SI, T_sat + self.Td_bp.val, self.fluid_data)
-                self.h._solved = True
-                self.Td_bp._solved = True
-            elif self.x.is_set:
-                self.h.val_SI = h_mix_pQ(self.p.val_SI, self.x.val_SI, self.fluid_data)
-                self.h._solved = True
-                self.x._solved = True
-
-        elif not self.h.is_set and not self.p.is_set:
-            if self.T.is_set and self.x.is_set:
-                self.p.val_SI = p_sat_T(self.T.val_SI, self.fluid_data)
-                self.h.val_SI = h_mix_pQ(self.p.val_SI, self.x.val_SI, self.fluid_data)
-                self.T._solved = True
-                self.x._solved = True
-                self.p._solved = True
-                self.h._solved = True
-=======
                 self.h.val_SI = h_mix_pT(self.p.val_SI, self.T.val_SI, self.fluid_data, self.mixing_rule, self.force_state)
                 self.h.solved = True
                 self.T.solved = True
@@ -716,7 +693,6 @@
                 self.x.solved = True
                 self.p.solved = True
                 self.h.solved = True
->>>>>>> dd0857ce
 
     def get_parameters(self):
         return {
@@ -783,13 +759,9 @@
             self.jacobian[k, ref.obj.get_attr(variable).J_col] = -ref.factor
 
     def calc_T(self, T0=None):
-<<<<<<< HEAD
         if T0 is None:
             T0 = self.T.val_SI
-        return T_mix_ph(self.p.val_SI, self.h.val_SI, self.fluid_data, self.mixing_rule, T0=T0)
-=======
         return T_mix_ph(self.p.val_SI, self.h.val_SI, self.fluid_data, self.mixing_rule, T0=T0, force_state=self.force_state)
->>>>>>> dd0857ce
 
     def T_func(self, k, **kwargs):
         self.residual[k] = self.calc_T(T0=self.T.val_SI) - self.T.val_SI
@@ -936,14 +908,7 @@
             self.jacobian[k, self.fluid.J_col[f]] = -self.fluid.val[f]
 
     def calc_s(self):
-<<<<<<< HEAD
-        try:
-            return s_mix_ph(self.p.val_SI, self.h.val_SI, self.fluid_data, self.mixing_rule, T0=self.T.val_SI)
-        except NotImplementedError:
-            return np.nan
-=======
         return s_mix_ph(self.p.val_SI, self.h.val_SI, self.fluid_data, self.mixing_rule, T0=self.T.val_SI, force_state=self.force_state)
->>>>>>> dd0857ce
 
     def calc_Q(self):
         return Q_mix_ph(self.p.val_SI, self.h.val_SI, self.fluid_data)
@@ -1087,10 +1052,10 @@
         for f, w in self.fluid.wrapper.items():
             if self.fluid.val[f] > ERR and self.fluid.val[f] < 1-ERR:
                 Tminlist.append(w._T_min)
-                Tmaxlist.append(w._T_max)            
+                Tmaxlist.append(w._T_max)
 
         if iter < 8:
-            Tmin = max(Tminlist) * 1.01 
+            Tmin = max(Tminlist) * 1.01
             Tmax = min(Tmaxlist) * 0.99
         else:
             Tmin = max(Tminlist) * (1+ERR)
