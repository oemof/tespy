--- conflicted
+++ resolved
@@ -1009,23 +1009,7 @@
             # reset any preceding offdesign calculation
             self._init_design()
 
-<<<<<<< HEAD
     def _presolve_fluid_vectors(self):
-=======
-                msg = (
-                    "Removing "
-                    f"{len(branch['connections']) - num_massflow_specs} "
-                    "mass flow variables from system variables."
-                )
-                logger.debug(msg)
-            elif num_massflow_specs > 1:
-                msg = (
-                    "You cannot specify two or more values for mass flow in "
-                    "the same linear branch of connections: "
-                    f"{', '.join([c.label for c in branch['connections']])}."
-                )
-                raise hlp.TESPyNetworkError(msg)
->>>>>>> aa4f20b0
 
         # right now, this ignores potential factors and offsets between the
         # fluids.
