# -*- coding: utf-8
"""Module for tespy network class.

The network is the container for every TESPy simulation. The network class
automatically creates the system of equations describing topology and
parametrization of a specific model and solves it.


This file is part of project TESPy (github.com/oemof/tespy). It's copyrighted
by the contributors recorded in the version control history of the file,
available from its original location tespy/networks/networks.py

SPDX-License-Identifier: MIT
"""
import importlib
import json
import math
import os
from time import time

import numpy as np
import pandas as pd
from numpy.linalg import norm
from tabulate import tabulate

from tespy.components.component import component_registry
from tespy.connections import Bus
from tespy.connections import Connection
from tespy.connections import Ref
from tespy.tools import fluid_properties as fp
from tespy.tools import helpers as hlp
from tespy.tools import logger
from tespy.tools.characteristics import CharLine
from tespy.tools.characteristics import CharMap
from tespy.tools.data_containers import ComponentCharacteristicMaps as dc_cm
from tespy.tools.data_containers import ComponentCharacteristics as dc_cc
from tespy.tools.data_containers import ComponentProperties as dc_cp
from tespy.tools.data_containers import DataContainer as dc
from tespy.tools.data_containers import FluidComposition as dc_flu
from tespy.tools.data_containers import FluidProperties as dc_prop
from tespy.tools.data_containers import VectorVariable as dc_vecvar
from tespy.tools.data_containers import ScalarVariable as dc_scavar
from tespy.tools.data_containers import GroupedComponentCharacteristics as dc_gcc
from tespy.tools.data_containers import GroupedComponentProperties as dc_gcp
from tespy.tools.fluid_properties.wrappers import wrapper_registry
from tespy.tools.global_vars import ERR
from tespy.tools.global_vars import fluid_property_data as fpd

# Only require cupy if Cuda shall be used
try:
    import cupy as cu
except ModuleNotFoundError:
    cu = None


class Network:
    r"""
    Class component is the base class of all TESPy components.

    Parameters
    ----------
    h_range : list
        List with minimum and maximum values for enthalpy value range.

    h_unit : str
        Specify the unit for enthalpy: 'J / kg', 'kJ / kg', 'MJ / kg'.

    iterinfo : boolean
        Print convergence progress to console.

    m_range : list
        List with minimum and maximum values for mass flow value range.

    m_unit : str
        Specify the unit for mass flow: 'kg / s', 't / h'.

    p_range : list
        List with minimum and maximum values for pressure value range.

    p_unit : str
        Specify the unit for pressure: 'Pa', 'psi', 'bar', 'MPa'.

    s_unit : str
        Specify the unit for specific entropy: 'J / kgK', 'kJ / kgK',
        'MJ / kgK'.

    T_unit : str
        Specify the unit for temperature: 'K', 'C', 'F', 'R'.

    v_unit : str
        Specify the unit for volumetric flow: 'm3 / s', 'm3 / h', 'l / s',
        'l / h'.

    vol_unit : str
        Specify the unit for specific volume: 'm3 / kg', 'l / kg'.

    x_unit : str
        Specify the unit for steam mass fraction: '-', '%'.

    Note
    ----
    Unit specification is optional: If not specified the SI unit (first
    element in above lists) will be applied!

    Range specification is optional, too. The value range is used to stabilize
    the newton algorithm. For more information see the "getting started"
    section in the online-documentation.

    Example
    -------
    Basic example for a setting up a tespy.networks.network.Network object.
    Specifying the fluids is mandatory! Unit systems, fluid property range and
    iterinfo are optional.

    Standard value for iterinfo is :code:`True`. This will print out
    convergence progress to the console. You can stop the printouts by setting
    this property to :code:`False`.

    >>> from tespy.networks import Network
    >>> mynetwork = Network(p_unit='bar', T_unit='C')
    >>> mynetwork.set_attr(p_range=[1, 10])
    >>> type(mynetwork)
    <class 'tespy.networks.network.Network'>
    >>> mynetwork.set_attr(iterinfo=False)
    >>> mynetwork.iterinfo
    False
    >>> mynetwork.set_attr(iterinfo=True)
    >>> mynetwork.iterinfo
    True

    A simple network consisting of a source, a pipe and a sink. This example
    shows how the printout parameter can be used. We specify
    :code:`printout=False` for both connections, the pipe as well as the heat
    bus. Therefore the :code:`.print_results()` method should not print any
    results.

    >>> from tespy.networks import Network
    >>> from tespy.components import Source, Sink, Pipe
    >>> from tespy.connections import Connection, Bus
    >>> nw = Network(T_unit='C', p_unit='bar', v_unit='m3 / s')
    >>> so = Source('source')
    >>> si = Sink('sink')
    >>> p = Pipe('pipe', Q=0, pr=0.95, printout=False)
    >>> a = Connection(so, 'out1', p, 'in1')
    >>> b = Connection(p, 'out1', si, 'in1')
    >>> nw.add_conns(a, b)
    >>> a.set_attr(fluid={'CH4': 1}, T=30, p=10, m=10, printout=False)
    >>> b.set_attr(printout=False)
    >>> b = Bus('heat bus')
    >>> b.add_comps({'comp': p})
    >>> nw.add_busses(b)
    >>> b.set_attr(printout=False)
    >>> nw.set_attr(iterinfo=False)
    >>> nw.solve('design')
    >>> nw.print_results()
    """

    def __init__(self, **kwargs):
        self.set_defaults()
        self.set_attr(**kwargs)

    def _serialize(self):
        return {
            "m_unit": self.m_unit,
            "m_range": list(self.m_range),
            "p_unit": self.p_unit,
            "p_range": list(self.p_range),
            "h_unit": self.h_unit,
            "h_range": list(self.h_range),
            "T_unit": self.T_unit,
            "x_unit": self.x_unit,
            "v_unit": self.v_unit,
            "s_unit": self.s_unit,
        }

    def set_defaults(self):
        """Set default network properties."""
        # connection dataframe

        dtypes={
            "object": object,
            "source": object,
            "source_id": str,
            "target": object,
            "target_id": str
        }
        self.conns = pd.DataFrame(
            columns=list(dtypes.keys())
        ).astype(dtypes)
        self.all_fluids = set()
        # component dataframe
        dtypes = {
            "comp_type": str,
            "object": object,
        }
        self.comps = pd.DataFrame(
            columns=list(dtypes.keys())
        ).astype(dtypes)
        # user defined function dictionary for fast access
        self.user_defined_eq = {}
        # bus dictionary
        self.busses = {}
        # results and specification dictionary
        self.results = {}
        self.specifications = {}

        self.specifications['lookup'] = {
            'properties': 'prop_specifications',
            'chars': 'char_specifications',
            'variables': 'var_specifications',
            'groups': 'group_specifications'
        }

        # in case of a design calculation after an offdesign calculation
        self.redesign = False

        self.checked = False
        self.design_path = None
        self.iterinfo = True

        msg = 'Default unit specifications:\n'
        for prop, data in fpd.items():
            # standard unit set
            self.__dict__.update({prop + '_unit': data['SI_unit']})
            msg += data['text'] + ': ' + data['SI_unit'] + '\n'

        # don't need the last newline
        logger.debug(msg[:-1])

        # generic value range
        self.m_range_SI = [-1e12, 1e12]
        self.p_range_SI = [2e2, 300e5]
        self.h_range_SI = [1e3, 7e6]

        for prop in ['m', 'p', 'h']:
            limits = self.get_attr(prop + '_range_SI')
            msg = (
                f"Default {fpd[prop]['text']} limits\n"
                f"min: {limits[0]} {self.get_attr(prop + '_unit')}\n"
                f"max: {limits[1]} {self.get_attr(prop + '_unit')}"
            )
            logger.debug(msg)

    def set_attr(self, **kwargs):
        r"""
        Set, resets or unsets attributes of a network.

        Parameters
        ----------
        h_range : list
            List with minimum and maximum values for enthalpy value range.

        h_unit : str
            Specify the unit for enthalpy: 'J / kg', 'kJ / kg', 'MJ / kg'.

        iterinfo : boolean
            Print convergence progress to console.

        m_range : list
            List with minimum and maximum values for mass flow value range.

        m_unit : str
            Specify the unit for mass flow: 'kg / s', 't / h'.

        p_range : list
            List with minimum and maximum values for pressure value range.

        p_unit : str
            Specify the unit for pressure: 'Pa', 'psi', 'bar', 'MPa'.

        s_unit : str
            Specify the unit for specific entropy: 'J / kgK', 'kJ / kgK',
            'MJ / kgK'.

        T_unit : str
            Specify the unit for temperature: 'K', 'C', 'F', 'R'.

        v_unit : str
            Specify the unit for volumetric flow: 'm3 / s', 'm3 / h', 'l / s',
            'l / h'.

        vol_unit : str
            Specify the unit for specific volume: 'm3 / kg', 'l / kg'.
        """
        # unit sets
        for prop in fpd.keys():
            unit = f'{prop}_unit'
            if unit in kwargs:
                if kwargs[unit] in fpd[prop]['units']:
                    self.__dict__.update({unit: kwargs[unit]})
                    msg = f'Setting {fpd[prop]["text"]} unit: {kwargs[unit]}.'
                    logger.debug(msg)
                else:
                    keys = ', '.join(fpd[prop]['units'].keys())
                    msg = f'Allowed units for {fpd[prop]["text"]} are: {keys}'
                    logger.error(msg)
                    raise ValueError(msg)

        for prop in ['m', 'p', 'h']:
            if f'{prop}_range' in kwargs:
                if isinstance(kwargs[f'{prop}_range'], list):
                    self.__dict__.update({
                        f'{prop}_range_SI': [hlp.convert_to_SI(
                            prop, value,
                            self.get_attr(f'{prop}_unit')
                        ) for value in kwargs[f'{prop}_range']]
                    })
                else:
                    msg = f'Specify the range as list: [{prop}_min, {prop}_max]'
                    logger.error(msg)
                    raise TypeError(msg)

                limits = self.get_attr(f'{prop}_range_SI')
                msg = (
                    f'Setting {fpd[prop]["text"]} limits\n'
                    f'min: {limits[0]} {fpd[prop]["SI_unit"]}\n'
                    f'max: {limits[1]} {fpd[prop]["SI_unit"]}'
                )
                logger.debug(msg)

        # update non SI value ranges
        for prop in ['m', 'p', 'h']:
            SI_range = self.get_attr(f'{prop}_range_SI')
            self.__dict__.update({
                f'{prop}_range': [hlp.convert_from_SI(
                    prop, SI_value,
                    self.get_attr(f'{prop}_unit')
                ) for SI_value in SI_range]
            })

        self.iterinfo = kwargs.get('iterinfo', self.iterinfo)

        if not isinstance(self.iterinfo, bool):
            msg = ('Network parameter iterinfo must be True or False!')
            logger.error(msg)
            raise TypeError(msg)

    def get_attr(self, key):
        r"""
        Get the value of a network attribute.

        Parameters
        ----------
        key : str
            The attribute you want to retrieve.

        Returns
        -------
        out :
            Specified attribute.
        """
        if key in self.__dict__:
            return self.__dict__[key]
        else:
            msg = f"Network has no attribute '{key}'."
            logger.error(msg)
            raise KeyError(msg)

    def add_subsys(self, *args):
        r"""
        Add one or more subsystems to the network.

        Parameters
        ----------
        c : tespy.components.subsystem.Subsystem
            The subsystem to be added to the network, subsystem objects si
            :code:`network.add_subsys(s1, s2, s3, ...)`.
        """
        for subsys in args:
            for c in subsys.conns.values():
                self.add_conns(c)

    def get_conn(self, label):
        r"""
        Get Connection via label.

        Parameters
        ----------
        label : str
            Label of the Connection object.

        Returns
        -------
        c : tespy.connections.connection.Connection
            Connection object with specified label, None if no Connection of
            the network has this label.
        """
        try:
            return self.conns.loc[label, 'object']
        except KeyError:
            logger.warning(f"Connection with label {label} not found.")
            return None

    def get_comp(self, label):
        r"""
        Get Component via label.

        Parameters
        ----------
        label : str
            Label of the Component object.

        Returns
        -------
        c : tespy.components.component.Component
            Component object with specified label, None if no Component of
            the network has this label.
        """
        try:
            return self.comps.loc[label, 'object']
        except KeyError:
            logger.warning(f"Component with label {label} not found.")
            return None

    def add_conns(self, *args):
        r"""
        Add one or more connections to the network.

        Parameters
        ----------
        c : tespy.connections.connection.Connection
            The connection to be added to the network, connections objects ci
            :code:`add_conns(c1, c2, c3, ...)`.
        """
        for c in args:
            if not isinstance(c, Connection):
                msg = (
                    'Must provide tespy.connections.connection.Connection '
                    'objects as parameters.'
                )
                logger.error(msg)
                raise TypeError(msg)

            elif c.label in self.conns.index:
                msg = (
                    'There is already a connection with the label '
                    f'{c.label}. The connection labels must be unique!'
                )
                logger.error(msg)
                raise ValueError(msg)

            c.good_starting_values = False

            self.conns.loc[c.label] = [
                c, c.source, c.source_id, c.target, c.target_id
            ]

            msg = f'Added connection {c.label} to network.'
            logger.debug(msg)
            # set status "checked" to false, if connection is added to network.
            self.checked = False

        self.conns = self.conns.sort_index()

        self._add_comps(*args)

    def del_conns(self, *args):
        """
        Remove one or more connections from the network.

        Parameters
        ----------
        c : tespy.connections.connection.Connection
            The connection to be removed from the network, connections objects
            ci :code:`del_conns(c1, c2, c3, ...)`.
        """
        comps = list({cp for c in args for cp in [c.source, c.target]})
        for c in args:
            self.conns.drop(c.label, inplace=True)
            if "Connection" in self.results:
                self.results["Connection"].drop(
                    c.label, inplace=True, errors="ignore"
                )
            msg = f'Deleted connection {c.label} from network.'
            logger.debug(msg)

        self._del_comps(comps)

        # set status "checked" to false, if connection is deleted from network.
        self.checked = False

    def _add_comps(self, *args):
        r"""
        Add to network's component DataFrame from added connections.

        Parameters
        ----------
        c : tespy.connections.connection.Connection
            The connections, which have been added to the network. The
            components are extracted from these information.
        """
        # get unique components in new connections
        comps = list({cp for c in args for cp in [c.source, c.target]})
        # add to the dataframe of components
        for comp in comps:
            if comp.label in self.comps.index:
                if self.comps.loc[comp.label, 'object'] == comp:
                    continue
                else:
                    comp_type = comp.__class__.__name__
                    other_obj = self.comps.loc[comp.label, "object"]
                    other_comp_type = other_obj.__class__.__name__
                    msg = (
                        f"The component with the label {comp.label} of type "
                        f"{comp_type} cannot be added to the network as a "
                        f"different component of type {other_comp_type} with "
                        "the same label has already been added. All "
                        "components must have unique values!"
                    )
                    raise hlp.TESPyNetworkError(msg)

            comp_type = comp.__class__.__name__
            self.comps.loc[comp.label, 'comp_type'] = comp_type
            self.comps.loc[comp.label, 'object'] = comp
        self.comps = self.comps.sort_index()

    def _del_comps(self, comps):
        r"""
        Delete from network's component DataFrame from deleted connections.

        For every component it is checked, if it is still part of other
        connections, which have not been deleted. The component is only
        removed if it cannot be found int the remaining connections.

        Parameters
        ----------
        comps : list
            List of components to potentially be deleted.
        """
        for comp in comps:
            if (
                comp not in self.conns["source"].values and
                comp not in self.conns["target"].values
            ):
                self.comps.drop(comp.label, inplace=True)
                self.results[comp.__class__.__name__].drop(
                    comp.label, inplace=True, errors="ignore"
                )
                msg = f"Deleted component {comp.label} from network."
                logger.debug(msg)

    def add_ude(self, *args):
        r"""
        Add a user defined function to the network.

        Parameters
        ----------
        c : tespy.tools.helpers.UserDefinedEquation
            The objects to be added to the network, UserDefinedEquation objects
            ci :code:`add_ude(c1, c2, c3, ...)`.
        """
        for c in args:
            if not isinstance(c, hlp.UserDefinedEquation):
                msg = (
                    'Must provide tespy.tools.helpers.UserDefinedEquation '
                    'objects as parameters.'
                )
                logger.error(msg)
                raise TypeError(msg)

            elif c.label in self.user_defined_eq:
                msg = (
                    'There is already a UserDefinedEquation with the label '
                    f'{c.label} . The UserDefinedEquation labels must be '
                    'unique within a network'
                )
                logger.error(msg)
                raise ValueError(msg)

            self.user_defined_eq[c.label] = c
            msg = f"Added UserDefinedEquation {c.label} to network."
            logger.debug(msg)

    def del_ude(self, *args):
        """
        Remove a user defined function from the network.

        Parameters
        ----------
        c : tespy.tools.helpers.UserDefinedEquation
            The objects to be deleted from the network,
            UserDefinedEquation objects ci :code:`del_ude(c1, c2, c3, ...)`.
        """
        for c in args:
            del self.user_defined_eq[c.label]
            msg = f"Deleted UserDefinedEquation {c.label} from network."
            logger.debug(msg)

    def add_busses(self, *args):
        r"""
        Add one or more busses to the network.

        Parameters
        ----------
        b : tespy.connections.bus.Bus
            The bus to be added to the network, bus objects bi
            :code:`add_busses(b1, b2, b3, ...)`.
        """
        for b in args:
            if self.check_busses(b):
                self.busses[b.label] = b
                msg = f"Added bus {b.label} to network."
                logger.debug(msg)

                self.results[b.label] = pd.DataFrame(
                    columns=[
                        'component value', 'bus value', 'efficiency',
                        'design value'
                    ],
                    dtype='float64'
                )

    def del_busses(self, *args):
        r"""
        Remove one or more busses from the network.

        Parameters
        ----------
        b : tespy.connections.bus.Bus
            The bus to be removed from the network, bus objects bi
            :code:`add_busses(b1, b2, b3, ...)`.
        """
        for b in args:
            if b in self.busses.values():
                del self.busses[b.label]
                msg = f"Deleted bus {b.label} from network."
                logger.debug(msg)

                del self.results[b.label]

    def _convergence_check(self):
        """Check convergence status of a simulation."""
        msg = 'Calculation did not converge!'
        assert (not self.lin_dep) and self.converged, msg

    def check_busses(self, b):
        r"""
        Checksthe busses to be added for type, duplicates and identical labels.

        Parameters
        ----------
        b : tespy.connections.bus.Bus
            The bus to be checked.
        """
        if isinstance(b, Bus):
            if len(self.busses) > 0:
                if b in self.busses.values():
                    msg = f"The network contains the bus {b.label} already."
                    logger.error(msg)
                    raise hlp.TESPyNetworkError(msg)
                elif b.label in self.busses:
                    msg = f"The network already has a bus labeld {b.label}."
                    logger.error(msg)
                    raise hlp.TESPyNetworkError(msg)
                else:
                    return True
            else:
                return True
        else:
            msg = 'Only objects of type bus are allowed in *args.'
            logger.error(msg)
            raise TypeError(msg)

    def check_topology(self):
        r"""Check if components are connected properly within the network."""
        if len(self.conns) == 0:
            msg = (
                'No connections have been added to the network, please make '
                'sure to add your connections with the .add_conns() method.'
            )
            logger.error(msg)
            raise hlp.TESPyNetworkError(msg)

        self._check_conns()
        self._init_components()
        self._check_components()
        self._create_fluid_wrapper_branches()

        # network checked
        self.checked = True
        msg = 'Networkcheck successful.'
        logger.info(msg)

    def _check_conns(self):
        r"""Check connections for multiple usage of inlets or outlets."""
        dub = self.conns.loc[self.conns.duplicated(["source", "source_id"])]
        for c in dub['object']:
            targets = []
            mask = (
                (self.conns["source"].values == c.source)
                & (self.conns["source_id"].values == c.source_id)
            )
            for conns in self.conns.loc[mask, "object"]:
                targets += [f"\"{conns.target.label}\" ({conns.target_id})"]
            targets = ", ".join(targets)

            msg = (
                f"The source \"{c.source.label}\" ({c.source_id}) is attached "
                f"to more than one component on the target side: {targets}. "
                "Please check your network configuration."
            )
            logger.error(msg)
            raise hlp.TESPyNetworkError(msg)

        dub = self.conns.loc[
            self.conns.duplicated(['target', 'target_id'])
        ]
        for c in dub['object']:
            sources = []
            mask = (
                (self.conns["target"].values == c.target)
                & (self.conns["target_id"].values == c.target_id)
            )
            for conns in self.conns.loc[mask, "object"]:
                sources += [f"\"{conns.source.label}\" ({conns.source_id})"]
            sources = ", ".join(sources)
            msg = (
                f"The target \"{c.target.label}\" ({c.target_id}) is attached "
                f"to more than one component on the source side: {sources}. "
                "Please check your network configuration."
            )
            logger.error(msg)
            raise hlp.TESPyNetworkError(msg)

    def _init_components(self):
        r"""Set up necessary component information."""
        for comp in self.comps["object"]:
            # get incoming and outgoing connections of a component
            sources = self.conns[self.conns['source'] == comp]
            sources = sources['source_id'].sort_values().index.tolist()
            targets = self.conns[self.conns['target'] == comp]
            targets = targets['target_id'].sort_values().index.tolist()
            # save the incoming and outgoing as well as the number of
            # connections as component attribute
            comp.inl = self.conns.loc[targets, 'object'].tolist()
            comp.outl = self.conns.loc[sources, 'object'].tolist()
            comp.num_i = len(comp.inlets())
            comp.num_o = len(comp.outlets())

            # set up restults and specification dataframes
            comp_type = comp.__class__.__name__
            if comp_type not in self.results:
                cols = [
                    col for col, data in comp.parameters.items()
                    if isinstance(data, dc_cp)
                ]
                self.results[comp_type] = pd.DataFrame(
                    columns=cols, dtype='float64'
                )
            if comp_type not in self.specifications:

                cols, groups, chars = [], [], []
                for col, data in comp.parameters.items():
                    if isinstance(data, dc_cp):
                        cols += [col]
                    elif isinstance(data, dc_gcp) or isinstance(data, dc_gcc):
                        groups += [col]
                    elif isinstance(data, dc_cc) or isinstance(data, dc_cm):
                        chars += [col]
                self.specifications[comp_type] = {
                    'groups': pd.DataFrame(columns=groups, dtype='bool'),
                    'chars': pd.DataFrame(columns=chars, dtype='object'),
                    'variables': pd.DataFrame(columns=cols, dtype='bool'),
                    'properties': pd.DataFrame(columns=cols, dtype='bool')
                }

    def _check_components(self):
        # count number of incoming and outgoing connections and compare to
        # expected values
        for comp in self.comps['object']:
            counts = (self.conns[['source', 'target']] == comp).sum()

            if counts["source"] != comp.num_o:
                msg = (
                    f"The component {comp.label} is missing "
                    f"{comp.num_o - counts['source']} outgoing connections. "
                    "Make sure all outlets are connected and all connections "
                    "have been added to the network."
                )
                logger.error(msg)
                # raise an error in case network check is unsuccesful
                raise hlp.TESPyNetworkError(msg)
            elif counts["target"] != comp.num_i:
                msg = (
                    f"The component {comp.label} is missing "
                    f"{comp.num_i - counts['target']} incoming connections. "
                    "Make sure all inlets are connected and all connections "
                    "have been added to the network."
                )
                logger.error(msg)
                # raise an error in case network check is unsuccesful
                raise hlp.TESPyNetworkError(msg)

    def _prepare_problem(self):
        r"""
        Initilialise the network depending on calclation mode.

        Design

        - Generic fluid composition and fluid property initialisation.
        - Starting values from initialisation path if provided.

        Offdesign

        - Check offdesign path specification.
        - Set component and connection design point properties.
        - Switch from design/offdesign parameter specification.
        """
        # keep track of the number of bus, component and connection equations
        # as well as number of component variables
        self.num_bus_eq = 0
        self.num_comp_eq = 0
        self.num_conn_eq = 0
        self.variable_counter = 0
        self.variables_dict = {}

        self._propagate_fluid_wrappers()
        self._prepare_solve_mode()
        # this method will distribute units and set SI values from given values
        # and units
        self._init_set_properties()
        self._create_structure_matrix()

        self._presolve()
        self._prepare_for_solver()

        # generic fluid property initialisation
        self._init_properties()

        msg = 'Network initialised.'
        logger.info(msg)

    def _propagate_fluid_wrappers(self):

<<<<<<< HEAD
        self.all_fluids = []
=======
        connections_in_wrapper_branches = []
>>>>>>> c0a2f8d1
        for branch_data in self.fluid_wrapper_branches.values():
            all_connections = [c for c in branch_data["connections"]]

            any_fluids_set = []
            engines = {}
            back_ends = {}
            any_fluids = []
            any_fluids0 = []
            mixing_rules = []
            for c in all_connections:
                for f in c.fluid.is_set:
                    any_fluids_set += [f]
                    if f in c.fluid.engine:
                        engines[f] = c.fluid.engine[f]
                    if f in c.fluid.back_end:
                        back_ends[f] = c.fluid.back_end[f]
                any_fluids += list(c.fluid.val.keys())
                any_fluids0 += list(c.fluid.val0.keys())
                if c.mixing_rule is not None:
                    mixing_rules += [c.mixing_rule]

            mixing_rule = list(set(mixing_rules))
            if len(mixing_rule) > 1:
                msg = "You have provided more than one mixing rule."
                raise hlp.TESPyNetworkError(msg)
            elif len(mixing_rule) == 0:
                mixing_rule = "ideal-cond"
            else:
                mixing_rule = mixing_rules[0]

            if not any_fluids_set:
                msg = "You are missing fluid specifications."

            all_components = [c for c in branch_data["components"]]
            for cp in all_components:
                any_fluids += cp._add_missing_fluids(all_connections)

            potential_fluids = set(any_fluids_set + any_fluids + any_fluids0)
            self.all_fluids += list(potential_fluids)
            num_potential_fluids = len(potential_fluids)
            if num_potential_fluids == 0:
                msg = (
                    "The follwing connections of your network are missing any "
                    "kind of fluid composition information:"
                    f"{', '.join([c.label for c in all_connections])}."
                )
                raise hlp.TESPyNetworkError(msg)

            for c in all_connections:
                c.mixing_rule = mixing_rule
                c._potential_fluids = potential_fluids
                if num_potential_fluids == 1:
                    f = list(potential_fluids)[0]
                    c.fluid.val[f] = 1

                else:
                    for f in potential_fluids:
                        if (f not in c.fluid.is_set and f not in c.fluid.val and f not in c.fluid.val0):
                            c.fluid.val[f] = 1 / len(potential_fluids)
                        elif f not in c.fluid.is_set and f not in c.fluid.val and f in c.fluid.val0:
                            c.fluid.val[f] = c.fluid.val0[f]

                for f, engine in engines.items():
                    c.fluid.engine[f] = engine
                for f, back_end in back_ends.items():
                    c.fluid.back_end[f] = back_end

                c._create_fluid_wrapper()

<<<<<<< HEAD
        self.all_fluids = set(self.all_fluids)
=======
            connections_in_wrapper_branches += all_connections

        missing_wrappers = (
            set(self.conns["object"].tolist())
            - set(connections_in_wrapper_branches)
        )
        if len(missing_wrappers) > 0:
            msg = (
                f"The fluid information propagation for the connections "
                f"{', '.join([c.label for c in missing_wrappers])} failed. "
                "The reason for this is likely, that these connections do not "
                "have any Sources or a CycleCloser attached to them."
            )
            logger.error(msg)
            raise hlp.TESPyNetworkError(msg)

    def presolve_massflow_topology(self):

        # mass flow is a single variable in each sub branch
        # fluid composition is a single variable in each main branch
        for branch in self.massflow_branches:
>>>>>>> c0a2f8d1

    def _prepare_solve_mode(self):
        if self.mode == 'offdesign':
            self.redesign = True
            if self.design_path is None:
                # must provide design_path
                msg = "Please provide a design_path for offdesign mode."
                logger.error(msg)
                raise hlp.TESPyNetworkError(msg)

            # load design case
            if self.new_design:
                self._init_offdesign_params()

            self._init_offdesign()

        else:
            # reset any preceding offdesign calculation
            self._init_design()

    def _presolve_fluid_vectors(self):

        # right now, this ignores potential factors and offsets between the
        # fluids.
        # On top of that, branches of constant fluid composition are not
        # caught, if they only consist of a single connection!
        for linear_dependents in self._variable_dependencies:
            reference = linear_dependents["reference"]

            if self._variable_lookup[reference]["property"] != "fluid":
                continue

            all_connections = [
                self._variable_lookup[var]["object"]
                for var in linear_dependents["variables"]
            ]
            reference_container = self._reference_container_lookup[reference]
            reference_conn = all_connections[0]

            fluid_specs = [f for c in all_connections for f in c.fluid.is_set]
            fluid0 = {f: value for c in all_connections for f, value in c.fluid.val0.items()}
            if len(fluid_specs) == 0:

                if len(reference_conn._potential_fluids) > 1:
                    reference_container.is_var = {
                        f for f in reference_conn._potential_fluids
                    }
                    reference_container.val = {
                        f: 1 / len(reference_container.is_var)
                        for f in reference_container.is_var
                    }
                    # load up specification of starting values if any are
                    # available
                    reference_container.val.update(fluid0)
                else:
                    reference_container.val[
                        list(reference_conn._potential_fluids)[0]
                    ] = 1

            elif len(fluid_specs) != len(set(fluid_specs)):
                msg = (
                    "The mass fraction of a single fluid cannot be specified "
                    "twice within a branch."
                )
                raise hlp.TESPyNetworkError(msg)
            else:
                fixed_fractions = {
                    f: c.fluid._val[f]
                    for c in all_connections
                    for f in fluid_specs
                    if f in c.fluid._is_set
                }
                mass_fraction_sum = sum(fixed_fractions.values())
                if mass_fraction_sum > 1 + ERR:
                    msg = "Total mass fractions within a branch cannot exceed 1"
                    raise ValueError(msg)
                elif mass_fraction_sum < 1 - ERR:
                    # set the fluids with specified mass fraction
                    # remaining fluids are variable, create wrappers for them
                    all_fluids = reference_conn._potential_fluids
                    num_remaining_fluids = len(all_fluids) - len(fixed_fractions)
                    if num_remaining_fluids == 1:
                        missing_fluid = list(
                            set(all_fluids) - set(fixed_fractions.keys())
                        )[0]
                        fixed_fractions[missing_fluid] = 1 - mass_fraction_sum
                        variable = set()
                    else:
                        missing_fluids = (
                            set(all_fluids) - set(fixed_fractions.keys())
                        )
                        variable = {f for f in missing_fluids}

                else:
                    # fluid mass fraction is 100 %, all other fluids are 0 %
                    all_fluids = reference_container.val.keys()
                    remaining_fluids = (
                        reference_container.val.keys() - fixed_fractions.keys()
                    )
                    for f in remaining_fluids:
                        fixed_fractions[f] = 0

                    variable = set()

                reference_container.val.update(fixed_fractions)
                reference_container.is_set = {f for f in fixed_fractions}
                reference_container.is_var = variable
                # this seems to be a problem in some cases, e.g. the basic
                # gas turbine tutorial
                num_var = len(variable)
                for f in variable:
                    reference_container.val[f] = (1 - mass_fraction_sum) / num_var
                    if f in fluid0:
                        reference_container.val[f] = fluid0[f]

            for fluid in reference_container.is_var:
                reference_container._J_col[fluid] = self.variable_counter
                self.variables_dict[self.variable_counter] = {
                    "obj": reference_container,
                    "variable": "fluid",
                    "fluid": fluid,
                    "_represents": linear_dependents["variables"]
                }
                self.variable_counter += 1

    def _create_structure_matrix(self):
        self._structure_matrix = {}
        self._rhs = {}
        self._variable_lookup = {}
        self._object_to_variable_lookup = {}
        self._equation_set_lookup = {}
        self._presolved_equations = []
        self._reference_container_lookup = {}
        self._equation_lookup = {}
        self._jacobian_sparsity_pattern = {}

        num_vars = 0
        for conn in self.conns["object"]:
            for prop, container in conn.get_variables().items():
                # flag potential variables
                container._potential_var = not container.is_set
                container.sm_col = num_vars
                num_vars += 1

                self._variable_lookup[container.sm_col] = {
                    "object": conn, "property": prop
                }
                if conn not in self._object_to_variable_lookup:
                    self._object_to_variable_lookup[conn] = {}
                self._object_to_variable_lookup[conn].update(
                    {prop: container.sm_col}
                )

            # fluid is handled separately
            container = conn.fluid
            container.sm_col = num_vars
            num_vars += 1
            self._variable_lookup[container.sm_col] = {
                "object": conn, "property": "fluid"
            }
            if conn not in self._object_to_variable_lookup:
                self._object_to_variable_lookup[conn] = {}
            self._object_to_variable_lookup[conn].update(
                {"fluid": container.sm_col}
            )

        for comp in self.comps["object"]:
            for prop, container in comp.get_variables().items():
                container.sm_col = num_vars
                num_vars += 1

                self._variable_lookup[container.sm_col] = {
                    "object": comp, "property": prop
                }
                if comp not in self._object_to_variable_lookup:
                    self._object_to_variable_lookup[comp] = {}
                self._object_to_variable_lookup[comp].update(
                    {prop: container.sm_col}
                )

        sum_eq = 0
        for conn in self.conns["object"]:
            conn._preprocess(sum_eq)
            self._structure_matrix.update(conn._structure_matrix)
            self._rhs.update(conn._rhs)
            eq_map = {
                eq_num: (conn.label, eq_name)
                for eq_num, eq_name in conn._equation_set_lookup.items()
            }
            self._equation_set_lookup.update(eq_map)
            sum_eq += conn.num_eq

        for cp in self.comps["object"]:
            cp._preprocess(sum_eq)

            self._structure_matrix.update(cp._structure_matrix)
            self._rhs.update(cp._rhs)
            eq_map = {
                eq_num: (cp.label, eq_name)
                for eq_num, eq_name in cp._equation_set_lookup.items()
            }
            self._equation_set_lookup.update(eq_map)
            sum_eq += cp.num_eq

        _linear_dependencies = self._find_linear_dependent_variables(
            self._structure_matrix, self._rhs
        )
        _linear_dependent_variables = [
            var for linear_dependents in _linear_dependencies
            for var in linear_dependents["variables"]
        ]
        _missing_variables = [
            {
                "variables": [var],
                "reference": var,
                "factors": {var: 1.0},
                "offsets": {var: 0.0},
                "equation_indices": {}
            }
            for var in set(range(num_vars)) - set(_linear_dependent_variables)
        ]
        self._variable_dependencies = _missing_variables + _linear_dependencies

        for linear_dependents in self._variable_dependencies:
            reference_variable = self._variable_lookup[
                linear_dependents["reference"]
            ]
            reference = reference_variable["object"].get_attr(
                reference_variable["property"]
            )
            d = reference.d
            if hasattr(reference, "min_val"):
                min_val = reference.min_val
                max_val = reference.max_val
            else:
                min_val = None
                max_val = None

            if reference_variable["property"] != "fluid":
                DataContainer = dc_scavar
                reference_container = DataContainer(
                    _is_var=True,
                    _d=d,
                    min_val=min_val,
                    max_val=max_val,
                )
            else:
                DataContainer = dc_vecvar
                reference_container = DataContainer(
                    _d=d
                )

            self._reference_container_lookup[
                linear_dependents['reference']
            ] = reference_container

            for variable in linear_dependents["variables"]:
                variable_data = self._variable_lookup[variable]
                if variable_data["property"] != reference_variable["property"]:
                    msg = (
                        "There is a direct linear dependency between two "
                        "variables of different properties. This is unexpected "
                        "and might not work as intended: "
                        f"{reference_variable['object'].label}: "
                        f"{reference_variable['property']} and "
                        f"{variable_data['object'].label}: "
                        f"{variable_data['property']}."
                    )
                    logger.warning(msg)

                container = variable_data["object"].get_attr(variable_data["property"])
                container._reference_container = reference_container
                container._factor = linear_dependents["factors"][variable]
                container._offset = linear_dependents["offsets"][variable]

        # impose set values in the reference containers
        for conn in self.conns["object"]:
            for prop, container in conn.get_variables().items():
                if conn.get_attr(prop).is_set:
                    conn.get_attr(prop).set_reference_val_SI(conn.get_attr(prop)._val_SI)

    def _find_linear_dependent_variables(self, sparse_matrix, rhs):
        edges_with_factors = []
        rhs_offsets = {}
        eq_idx = {}  # The equation indices keep track of which equations to eliminate

        if len(sparse_matrix) == 0:
            return []

        num_rows = 1 + max([k[0] for k in sparse_matrix.keys()])
        num_cols = 1 + max([k[1] for k in sparse_matrix.keys()])

        # Convert sparse matrix to dense form
        dense_matrix = np.zeros((num_rows, num_cols))
        for idx, value in sparse_matrix.items():
            dense_matrix[idx] = value

        # Extract edges and offsets from rows with two non-zero entries
        for row_idx in range(num_rows):
            non_zero_indices = [
                col_idx for col_idx, value
                in enumerate(dense_matrix[row_idx]) if value != 0
            ]
            non_zero_values = [
                dense_matrix[row_idx, col_idx] for col_idx in non_zero_indices
            ]

            if len(non_zero_indices) == 2:
                col1, col2 = non_zero_indices
                val1, val2 = non_zero_values
                factor = -val1 / val2
                offset = rhs[row_idx] / val2
                edges_with_factors.append((col1, col2, factor))
                rhs_offsets[(col1, col2)] = offset
                eq_idx[(col1, col2)] = row_idx

        # Build adjacency list for the graph
        adjacency_list = {}
        for col1, col2, factor in edges_with_factors:
            if col1 not in adjacency_list:
                adjacency_list[col1] = []
            if col2 not in adjacency_list:
                adjacency_list[col2] = []

            # Check for duplicate edges
            if col2 in [neighbor for neighbor, _ in adjacency_list[col1]]:
                msg = f"There already is a linear link between the variables {col1}, {col2}"
                raise hlp.TESPyNetworkError(msg)

            # Add edge with factor
            adjacency_list[col1].append((col2, factor))
            adjacency_list[col2].append((col1, 1 / factor))  # Add reverse edge with reciprocal factor

        # Detect cycles (to check for circular dependencies)
        visited = set()
        parent_map = {}

        def dfs_cycle(node, parent):
            visited.add(node)
            for neighbor, _ in adjacency_list.get(node, []):
                if neighbor not in visited:
                    parent_map[neighbor] = node
                    if dfs_cycle(neighbor, node):
                        return True
                elif neighbor != parent:  # A back edge is found
                    return True
            return False

        for node in adjacency_list:
            if node not in visited:
                if dfs_cycle(node, None):
                    variable_names = self._map_column_indices_to_variable_names(list(parent_map.keys()))
                    msg = f"A circular dependency between the following variables has been detected: {variable_names}"
                    raise hlp.TESPyNetworkError(msg)

        # Find connected components and compute factors/offsets
        visited.clear()
        variables_factors_offsets = []

        def dfs_component(node, current_factor, current_offset):
            """DFS to calculate factors and offsets relative to the reference variable."""
            stack = [(node, current_factor, current_offset)]
            factors = {node: current_factor}
            offsets = {node: current_offset}
            equation_indices = {}

            while stack:
                curr_node, curr_factor, curr_offset = stack.pop()
                visited.add(curr_node)

                for neighbor, edge_factor in adjacency_list.get(curr_node, []):
                    if neighbor not in factors:  # Process unvisited neighbor
                        # Calculate edge offset
                        edge_offset = rhs_offsets.get((curr_node, neighbor), 0.0) or -rhs_offsets.get((neighbor, curr_node), 0.0)
                        # Determine which equation to use
                        if (neighbor, curr_node) in rhs_offsets:
                            equation_indices[(neighbor, curr_node)] = eq_idx[(neighbor, curr_node)]
                        else:
                            equation_indices[(curr_node, neighbor)] = eq_idx[(curr_node, neighbor)]

                        # Compute new factor and offset
                        new_factor = curr_factor * edge_factor
                        new_offset = curr_offset * edge_factor + edge_offset

                        # Store and continue traversal
                        factors[neighbor] = new_factor
                        offsets[neighbor] = new_offset
                        stack.append((neighbor, new_factor, new_offset))

            return factors, offsets, equation_indices

        # Process each connected component
        for node in adjacency_list:
            if node not in visited:
                reference = node
                factors, offsets, equation_indices = dfs_component(reference, 1.0, 0.0)

                variables_factors_offsets.append({
                    'variables': list(factors.keys()),
                    'reference': reference,
                    'factors': factors,
                    'offsets': offsets,
                    'equation_indices': equation_indices
                })

        return variables_factors_offsets

    def _map_column_indices_to_variable_names(self, cycle):
        return cycle

    def _create_fluid_wrapper_branches(self):

        self.fluid_wrapper_branches = {}
        mask = self.comps["comp_type"].isin(
            ["Source", "CycleCloser", "WaterElectrolyzer", "FuelCell"]
        )
        start_components = self.comps["object"].loc[mask]

        for start in start_components:
            self.fluid_wrapper_branches.update(start.start_fluid_wrapper_branch())

        merged = self.fluid_wrapper_branches.copy()
        for branch_name, branch_data in self.fluid_wrapper_branches.items():
            if branch_name not in merged:
                continue
            for ob_name, ob_data in self.fluid_wrapper_branches.items():
                if ob_name != branch_name:
                    common_connections = list(
                        set(branch_data["connections"])
                        & set(ob_data["connections"])
                    )
                    if len(common_connections) > 0 and ob_name in merged:
                        merged[branch_name]["connections"] = list(
                            set(branch_data["connections"] + ob_data["connections"])
                        )
                        merged[branch_name]["components"] = list(
                            set(branch_data["components"] + ob_data["components"])
                        )
                        del merged[ob_name]
                        break

        self.fluid_wrapper_branches = merged

    def _presolve(self):
        # handle the fluid vector variables
        self._presolve_fluid_vectors()
        # set up the actual list of equations for connections, components,
        # buses and user defined equations
        self._presolved_equations = [
            indices
            for dependents in self._variable_dependencies
            for indices in dependents["equation_indices"].values()
        ]

        self._presolve_linear_dependents()

        # iteratively check presolvable fluid properties
        # and distribute presolved variables to all linear dependents
        # until the number of variables does not change anymore
        number_variables = sum([
            variable.is_var
            for conn in self.conns['object']
            for variable in conn.get_variables().values()
        ])
        while True:
            for c in self.conns['object']:
                if not c.fluid.is_var:
                    self._presolved_equations += c._presolve()
            self._presolve_linear_dependents()
            reduced_variables = [
                variable.is_var
                for conn in self.conns['object']
                for variable in conn.get_variables().values()
            ]
            reduced_variables = sum(reduced_variables)
            if reduced_variables == number_variables:
                break

            number_variables = reduced_variables

    def _prepare_for_solver(self):
        for variable in self._variable_dependencies:
            reference = self._variable_lookup[variable["reference"]]
            represents = variable["variables"]
            if reference["property"] != "fluid":
                self._assign_variable_space(reference, represents)

        for c in self.conns['object']:
            c._prepare_for_solver(self._presolved_equations)

        for cp in self.comps['object']:
            c = cp.__class__.__name__
            # component initialisation
            cp._prepare_for_solver(self._presolved_equations)

            for spec in self.specifications[c].keys():
                if len(cp.get_attr(self.specifications['lookup'][spec])) > 0:
                    self.specifications[c][spec].loc[cp.label] = (
                        cp.get_attr(self.specifications['lookup'][spec])
                    )

            # count number of component equations and variables
            self.num_comp_eq += cp.num_eq

        for b in self.busses.values():
            self.busses[b.label] = b
            self.num_bus_eq += b.P.is_set * 1

    def _presolve_linear_dependents(self):
        for linear_dependents in self._variable_dependencies:
            reference = linear_dependents["reference"]

            if self._variable_lookup[reference]["property"] == "fluid":
                continue

            all_containers = [
                self._variable_lookup[var]["object"].get_attr(
                    self._variable_lookup[var]["property"]
                ) for var in linear_dependents["variables"]
            ]

            number_specifications = sum(
                [not c._potential_var for c in all_containers]
            )
            if number_specifications > 1:
                variables_properties = [
                    f"({self._variable_lookup[var]['object'].label}: "
                    f"{self._variable_lookup[var]['property']})"
                    for var in linear_dependents["variables"]
                ]
                msg = (
                    "You specified more than one variable of the linear "
                    f"dependent variables: {', '.join(variables_properties)}."
                )
                raise hlp.TESPyNetworkError(msg)
            elif number_specifications == 1:
                reference_data = self._variable_lookup[reference]
                reference_container = reference_data["object"].get_attr(
                    reference_data["property"]
                )._reference_container
                reference_container.is_var = False

    def _assign_variable_space(self, reference, represents):
        container = reference["object"].get_attr(reference["property"])._reference_container
        if container.is_var:
            container.J_col = self.variable_counter
            self.variables_dict[self.variable_counter] = {
                "obj": container,
                "variable": reference["property"],
                "fluid": None,
                "_represents": represents
            }
            self.variable_counter += 1

    def _init_set_properties(self):
        """Specification of SI values for user set values."""
        # fluid property values
        for c in self.conns['object']:

            if not self.init_previous:
                c.good_starting_values = False

            for key in c.property_data:
                # read unit specifications
                prop = key.split("_ref")[0]
                if "fluid" in key:
                    continue
                elif key == 'Td_bp':
                    c.get_attr(key).unit = self.get_attr('T_unit')
                else:
                    c.get_attr(key).unit = self.get_attr(f"{prop}_unit")
                # set SI value
                if c.get_attr(key).is_set:
                    # this could be externalized to either
                    # the connections class or actually the data containers
                    if "ref" in key:
                        if prop == 'T':
                            c.get_attr(key).ref.delta_SI = hlp.convert_to_SI(
                                'Td_bp', c.get_attr(key).ref.delta,
                                c.get_attr(prop).unit
                            )
                        else:
                            c.get_attr(key).ref.delta_SI = hlp.convert_to_SI(
                                prop, c.get_attr(key).ref.delta,
                                c.get_attr(prop).unit
                            )
                    else:
                        c.get_attr(key).val_SI = hlp.convert_to_SI(
                            key, c.get_attr(key).val, c.get_attr(key).unit
                        )
        # this will move somewhere else!
        # set up results dataframe for connections
        # this should be done based on the connections
        properties = list(fpd.keys())
        self.all_fluids = set(self.all_fluids)
        cols = (
            [col for prop in properties for col in [prop, f"{prop}_unit"]]
            + list(self.all_fluids) + ['phase']
        )
        self.results['Connection'] = pd.DataFrame(columns=cols, dtype='float64')
        # include column for fluid balance in specs dataframe
        self.specifications['Connection'] = pd.DataFrame(
            columns=cols + ['balance'], dtype='bool'
        )
        cols = ["m_ref", "p_ref", "h_ref", "T_ref", "v_ref"]
        self.specifications['Ref'] = pd.DataFrame(columns=cols, dtype='bool')

        msg = (
            "Updated fluid property SI values and fluid mass fraction for user "
            "specified connection parameters."
        )
        logger.debug(msg)

    def _init_design(self):
        r"""
        Initialise a design calculation.

        Offdesign parameters are unset, design parameters are set. If
        :code:`local_offdesign` is :code:`True` for connections or components,
        the design point information are read from the .csv-files in the
        respective :code:`design_path`. In this case, the design values are
        unset, the offdesign values set.
        """
        # connections
        self._conn_variables = []
        _local_designs = {}
        for c in self.conns['object']:
            # read design point information of connections with
            # local_offdesign activated from their respective design path
            if c.local_offdesign:
                path = c.design_path
                if path is None:
                    msg = (
                        "The parameter local_offdesign is True for the "
                        f"connection {c.label}, an individual design_path must "
                        "be specified in this case!"
                    )
                    logger.error(msg)
                    raise hlp.TESPyNetworkError(msg)

                # unset design parameters
                for var in c.design:
                    c.get_attr(var).is_set = False
                # set offdesign parameters
                for var in c.offdesign:
                    c.get_attr(var).is_set = True

                if path not in _local_designs:
                    _local_designs[path] = self._load_network_state(path)

                df = _local_designs[c.design_path]["Connection"]
                # write data to connections
                self._init_conn_design_params(c, df)

            else:
                # unset all design values
                c.m.design = np.nan
                c.p.design = np.nan
                c.h.design = np.nan
                c.fluid.design = {}

                c.new_design = True

                # switch connections to design mode
                if self.redesign:
                    for var in c.design:
                        c.get_attr(var).is_set = True

                    for var in c.offdesign:
                        c.get_attr(var).is_set = False

        # unset design values for busses, count bus equations and
        # reindex bus dictionary
        for b in self.busses.values():
            b.comps['P_ref'] = np.nan

        series = pd.Series(dtype='float64')
        _local_design_paths = {}
        for cp in self.comps['object']:
            c = cp.__class__.__name__
            # read design point information of components with
            # local_offdesign activated from their respective design path
            if cp.local_offdesign:
                path = cp.design_path
                if path is None:
                    msg = (
                        "The parameter local_offdesign is True for the "
                        f"component {cp.label}, an individual design_path must "
                        "be specified in this case!"
                    )
                    logger.error(msg)
                    raise hlp.TESPyNetworkError(msg)
                if path not in _local_designs:
                    _local_designs[path] = self._load_network_state(path)

                data = _local_designs[path][c]
                # write data
                self._init_comp_design_params(cp, data)

                # unset design parameters
                for var in cp.design:
                    cp.get_attr(var).is_set = False

                # set offdesign parameters
                switched = False
                msg = 'Set component attributes '

                for var in cp.offdesign:
                    # set variables provided in .offdesign attribute
                    data = cp.get_attr(var)
                    data.is_set = True

                    # take nominal values from design point
                    if isinstance(data, dc_cp):
                        cp.get_attr(var).val = cp.get_attr(var).design
                        switched = True
                        msg += var + ", "

                if switched:
                    msg = f"{msg[:-2]} to design value at component {cp.label}."
                    logger.debug(msg)

                cp.new_design = True

            else:
                # switch connections to design mode
                if self.redesign:
                    for var in cp.design:
                        cp.get_attr(var).is_set = True

                    for var in cp.offdesign:
                        cp.get_attr(var).is_set = False

                cp.set_parameters(self.mode, series)

    def _init_offdesign(self):
        r"""
        Switch components and connections from design to offdesign mode.

        Note
        ----
        **components**

        All parameters stated in the component's attribute :code:`cp.design`
        will be unset and all parameters stated in the component's attribute
        :code:`cp.offdesign` will be set instead.

        Additionally, all component parameters specified as variables are
        unset and the values from design point are set.

        **connections**

        All parameters given in the connection's attribute :code:`c.design`
        will be unset and all parameters stated in the connections's attribute
        :code:`cp.offdesign` will be set instead. This does also affect
        referenced values!
        """
        self._conn_variables = []
        for c in self.conns['object']:
            if not c.local_design:
                # switch connections to offdesign mode
                for var in c.design:
                    param = c.get_attr(var)
                    param.is_set = False
                    if f"{var}_ref" in c.property_data:
                        c.get_attr(f"{var}_ref").is_set = False

                for var in c.offdesign:
                    param = c.get_attr(var)
                    param.is_set = True
                    param.val_SI = param.design
                    param.val = hlp.convert_from_SI(var, param.val_SI, param.unit)

                c.new_design = False

        msg = 'Switched connections from design to offdesign.'
        logger.debug(msg)

        for cp in self.comps['object']:
            if not cp.local_design:
                # unset variables provided in .design attribute
                for var in cp.design:
                    cp.get_attr(var).is_set = False

                switched = False
                msg = 'Set component attributes '

                for var in cp.offdesign:
                    # set variables provided in .offdesign attribute
                    data = cp.get_attr(var)
                    data.is_set = True

                    # take nominal values from design point
                    if isinstance(data, dc_cp):
                        cp.get_attr(var).val = cp.get_attr(var).design
                        switched = True
                        msg += var + ', '

                if switched:
                    msg = f"{msg[:-2]} to design value at component {cp.label}."
                    logger.debug(msg)

                cp.new_design = False

        msg = 'Switched components from design to offdesign.'
        logger.debug(msg)

    def _init_offdesign_params(self):
        r"""
        Read design point information from specified :code:`design_path`.

        If a :code:`design_path` has been specified individually for components
        or connections, the data will be read from the specified individual
        path instead.

        Note
        ----
        The methods
        :py:meth:`tespy.networks.network.Network.init_comp_design_params`
        (components) and the
        :py:meth:`tespy.networks.network.Network.init_conn_design_params`
        (connections) handle the parameter specification.
        """
        # components with offdesign parameters
        components_with_parameters = [
            cp.label for cp in self.comps["object"] if len(cp.parameters) > 0
        ]
        # fetch all components, reindex with label
        df_comps = self.comps.loc[components_with_parameters].copy()
        # iter through unique types of components (class names)
        dfs = self._load_network_state(self.design_path)
        # iter through all components of this type and set data
        ind_designs = {}
        for label, row in df_comps.iterrows():
            df = dfs[row["comp_type"]]
            comp = row["object"]
            path = comp.design_path
            # read data of components with individual design_path
            if path is not None:
                if path not in ind_designs:
                    ind_designs[path] = self._load_network_state(path)
                data = ind_designs[path][row["comp_type"]]

            else:
                data = df

            # write data to components
            self._init_comp_design_params(comp, data)

        msg = 'Done reading design point information for components.'
        logger.debug(msg)

        if len(self.busses) > 0:
            for b, bus in self.busses.items():
                # the bus design data are stored in dfs[b][0] (column is not named)
                if len(bus.comps) > 0:
                    bus.comps.loc[self.get_comp(dfs[b].index), "P_ref"] = dfs[b][0].values

        # read connection design point information
        df = dfs["Connection"]

        # iter through connections
        for c in self.conns['object']:
            # read data of connections with individual design_path
            path = c.design_path
            if path is not None:
                if path not in ind_designs:
                    ind_designs[path] = self._load_network_state(path)
                data = ind_designs[path]["Connection"]
            else:
                data = df

            self._init_conn_design_params(c, data)

        msg = 'Done reading design point information for connections.'
        logger.debug(msg)

    def _init_comp_design_params(self, c, df):
        r"""
        Write design point information to components.

        Parameters
        ----------
        component : tespy.components.component.Component
            Write design point information to this component.

        data : pandas.core.series.Series, pandas.core.frame.DataFrame
            Design point information.
        """
        if c.label not in df.index:
            # no matches in the connections of the network and the design files
            msg = (
                f"Could not find component '{c.label}' in design case file. "
                "This is is critical only to components, which need to load "
                "design values from this case."
            )
            logger.debug(msg)
            return
        # write component design data
        data = df.loc[c.label]
        c.set_parameters(self.mode, data)

    def _init_conn_design_params(self, c, df):
        r"""
        Write design point information to connections.

        Parameters
        ----------
        c : tespy.connections.connection.Connection
            Write design point information to this connection.

        df : pandas.core.frame.DataFrame
            Dataframe containing design point information.
        """
        # match connection (source, source_id, target, target_id) on
        # connection objects of design file
        if c.label not in df.index:
            # no matches in the connections of the network and the design files
            msg = (
                f"Could not find connection '{c.label}' in design case. Please "
                "make sure no connections have been modified or components "
                "have been relabeled for your offdesign calculation."
            )
            logger.exception(msg)
            raise hlp.TESPyNetworkError(msg)

        conn = df.loc[c.label]
        for var in fpd.keys():

            c.get_attr(var).design = hlp.convert_to_SI(
                var, float(conn[var]), conn[f"{var}_unit"]
            )
        if c.m.design != 0.0:
            c.vol.design = c.v.design / c.m.design
        else:
            c.vol.design = math.inf
        for fluid in c.fluid.val:
            c.fluid.design[fluid] = float(conn[fluid])

    def _init_conn_params_from_path(self, c, df):
        r"""
        Write parameter information from init_path to connections.

        Parameters
        ----------
        c : tespy.connections.connection.Connection
            Write init path information to this connection.

        df : pandas.core.frame.DataFrame
            Dataframe containing init path information.
        """
        # match connection (source, source_id, target, target_id) on
        # connection objects of design file
        df.index = df.index.astype(str)
        if c.label not in df.index:
            # no matches in the connections of the network and the design files
            msg = f"Could not find connection {c.label} in init path file."
            logger.debug(msg)
            return

        conn = df.loc[c.label]

        for prop in ['m', 'p', 'h']:
            data = c.get_attr(prop)
            data.val0 = float(conn[prop])
            data.unit = conn[prop + '_unit']

        for fluid in c.fluid.is_var:
            c.fluid.val[fluid] = float(conn[fluid])
            c.fluid.val0[fluid] = float(c.fluid.val[fluid])

        c.good_starting_values = True

    def _init_properties(self):
        """
        Initialise the fluid properties on every connection of the network.

        - Set generic starting values for mass flow, enthalpy and pressure if
          not user specified, read from :code:`init_path` or available from
          previous calculation.
        - For generic starting values precalculate enthalpy value at points of
          given temperature, vapor mass fraction, temperature difference to
          boiling point or fluid state.
        """
        if self.init_path is not None:
            dfs = self._load_network_state(self.init_path)
            df = dfs["Connection"]
        # improved starting values for referenced connections,
        # specified vapour content values, temperature values as well as
        # subccooling/overheating and state specification
        for c in self.conns['object']:
            if self.init_path is not None:
                self._init_conn_params_from_path(c, df)

            if sum(c.fluid.val.values()) == 0:
                msg = (
                    'The starting value for the fluid composition of the '
                    f'connection {c.label} is empty. This might lead to issues '
                    'in the initialisation and solving process as fluid '
                    'property functions can not be called. Make sure you '
                    'specified a fluid composition in all parts of the network.'
                )
                logger.warning(msg)

            for key, variable in c.get_variables().items():
                if variable.is_var:
                    if not c.good_starting_values:
                        self.init_val0(c, key)
                    variable.val_SI = hlp.convert_to_SI(
                        key, variable.val0, variable.unit
                    )
                    variable._reference_container.val_SI = variable.get_reference_val_SI()

            self.init_count_connections_parameters(c)

        for cp in self.comps["object"]:
            for key, variable in cp.get_variables().items():
                if variable.is_var:
                    variable._reference_container.val_SI = variable.get_reference_val_SI()

        for c in self.conns['object']:
            if not c.good_starting_values:
                self.init_precalc_properties(c)

            # starting values for specified subcooling/overheating
            # and state specification. These should be recalculated even with
            # good starting values, for example, when one exchanges enthalpy
            # with boiling point temperature difference.
            if (c.Td_bp.is_set or c.state.is_set) and c.h.is_var:
                if (
                        (c.Td_bp.val_SI > 0 and c.Td_bp.is_set)
                        or (c.state.val == 'g' and c.state.is_set)
                    ):
                    h = fp.h_mix_pQ(c.p.val_SI, 1, c.fluid_data)
                    if c.h.val_SI < h:
                        c.h.set_reference_val_SI(h * 1.001)

                elif (
                        (c.Td_bp.val_SI < 0 and c.Td_bp.is_set)
                        or (c.state.val == 'l' and c.state.is_se)
                    ):
                    h = fp.h_mix_pQ(c.p.val_SI, 0, c.fluid_data)
                    if c.h.val_SI > h:
                        c.h.set_reference_val_SI(h * 0.999)

        msg = 'Generic fluid property specification complete.'
        logger.debug(msg)

    def init_count_connections_parameters(self, c):
        """
        Count the number of parameters set on a connection.

        Parameters
        ----------
        c : tespy.connections.connection.Connection
            Connection count parameters of.
        """
        # variables 0 to 9: fluid properties
        local_vars = list(fpd.keys())
        row = [c.get_attr(var).is_set for var in local_vars]
        # write information to specifaction dataframe
        self.specifications['Connection'].loc[c.label, local_vars] = row

        row = [c.get_attr(var).is_set for var in self.specifications['Ref'].columns]
        # write refrenced value information to specifaction dataframe
        self.specifications['Ref'].loc[c.label] = row

        # variables 9 to last but one: fluid mass fractions
        fluids = list(self.all_fluids)
        row = [True if f in c.fluid.is_set else False for f in fluids]
        self.specifications['Connection'].loc[c.label, fluids] = row

        # last one: fluid balance specification
        self.specifications['Connection'].loc[
            c.label, 'balance'] = c.fluid_balance.is_set

        # get number of equations
        self.num_conn_eq += c.num_eq

    def init_precalc_properties(self, c):
        """
        Precalculate enthalpy values for connections.

        Precalculation is performed only if temperature, vapor mass fraction,
        temperature difference to boiling point or phase is specified.

        Parameters
        ----------
        c : tespy.connections.connection.Connection
            Connection to precalculate values for.
        """
        # starting values for specified vapour content or temperature
        if c.h.is_var:
            if c.x.is_set:
                try:
                    c.h.set_reference_val_SI(
                        fp.h_mix_pQ(c.p.val_SI, c.x.val_SI, c.fluid_data, c.mixing_rule)
                    )
                except ValueError:
                    pass

            if c.T.is_set:
                try:
                    c.h.set_reference_val_SI(
                        fp.h_mix_pT(c.p.val_SI, c.T.val_SI, c.fluid_data, c.mixing_rule)
                    )
                except ValueError:
                    pass

    def init_val0(self, c, key):
        r"""
        Set starting values for fluid properties.

        The component classes provide generic starting values for their inlets
        and outlets.

        Parameters
        ----------
        c : tespy.connections.connection.Connection
            Connection to initialise.
        """
        if np.isnan(c.get_attr(key).val0):
            # starting value for mass flow is random between 1 and 2 kg/s
            # (should be generated based on some hash maybe?)
            if key == 'm':
                c.get_attr(key).val0 = float(np.random.random() + 1)

            # generic starting values for pressure and enthalpy
            else:
                # retrieve starting values from component information
                val_s = c.source.initialise_source(c, key)
                val_t = c.target.initialise_target(c, key)

                if val_s == 0 and val_t == 0:
                    if key == 'p':
                        c.get_attr(key).val0 = 1e5
                    elif key == 'h':
                        c.get_attr(key).val0 = 1e6

                elif val_s == 0:
                    c.get_attr(key).val0 = val_t
                elif val_t == 0:
                    c.get_attr(key).val0 = val_s
                else:
                    c.get_attr(key).val0 = (val_s + val_t) / 2

                # change value according to specified unit system
                c.get_attr(key).val0 = hlp.convert_from_SI(
                    key, c.get_attr(key).val0, self.get_attr(key + '_unit')
                )

    @staticmethod
    def _load_network_state(json_path):
        r"""
        Read network state from given file.

        Parameters
        ----------
        json_path : str
            Path to network information.
        """
        with open(json_path, "r") as f:
            data = json.load(f)

        dfs = {}
        with pd.option_context("future.no_silent_downcasting", True):
            dfs["Connection"] = pd.DataFrame.from_dict(data["Connection"], orient="index").fillna(np.nan)
        dfs["Connection"].index = dfs["Connection"].index.astype(str)
        for key, value in data["Component"].items():
            with pd.option_context("future.no_silent_downcasting", True):
                dfs[key] = pd.DataFrame.from_dict(value, orient="index").fillna(np.nan)
            dfs[key].index = dfs[key].index.astype(str)
        for key, value in data["Bus"].items():
            with pd.option_context("future.no_silent_downcasting", True):
                dfs[key] = pd.DataFrame.from_dict(value, orient="index").fillna(np.nan)
            dfs[key].index = dfs[key].index.astype(str)

        return dfs

    def get_linear_dependent_variables(self) -> list:
        """Get a list with sublists containing linear dependent variables

        Returns
        -------
        list
            List of lists of linear dependent variables
        """
        variable_list = []
        for dependents in self._variable_dependencies:
            variables = [
                self._variable_lookup[v] for v in dependents["variables"]
            ]
            variable_list += [
                [(v["object"].label, v["property"]) for v in variables]
            ]
        return variable_list

    def get_presolved_equations(self) -> list:
        """Get the list of equations, that has been presolved with their
        respective parent object

        Returns
        -------
        list
            list of presolved equations
        """
        return [
            v for k, v in self._equation_set_lookup.items()
            if k in self._presolved_equations
        ]

    def get_presolved_variables(self) -> list:
        """Get the list of presolved variables with their respective parent
        object and property.

        Returns
        -------
        list
            list of presolved variables
        """
        represented_variables = []
        for v in self.variables_dict.values():
            represented_variables += v["_represents"]
        return [
            (v["object"].label, v["property"])
            for key, v in self._variable_lookup.items()
            if key not in represented_variables
        ]

    def get_variables(self) -> dict:
        """Get all variables of the presolved problem with their respective
        represented original variables.

        Returns
        -------
        dict
            variable number and property with the list of represented variables
        """
        return {
            (key, data["variable"]):
            [
                (
                    self._variable_lookup[v]["object"].label,
                    self._variable_lookup[v]["property"]
                ) for v in data["_represents"]
            ]
            for key, data in self.variables_dict.items()
        }

    def get_dependents_by_object(self, obj, prop) -> list:
        """Get the list of linear dependent variables for a specified variable

        Parameters
        ----------
        obj : object
            Parent object holding a variable
        prop : str
            Name of the variable (e.g. 'm' or 'h')

        Returns
        -------
        list
            list of linear dependent variables

        Raises
        ------
        KeyError
            In case the object does not have any variables
        KeyError
            In case the specified property is not a variable
        """
        if obj not in self._object_to_variable_lookup:
            msg = f"The object {obj.label} does not have any variables."
            raise KeyError(msg)

        if prop not in self._object_to_variable_lookup[obj]:
            msg = f"The object {obj.label} does not have a variable {prop}."
            raise KeyError(msg)

        variable_idx = self._object_to_variable_lookup[obj][prop]
        return self._get_dependents_by_variable_index(variable_idx)

    def _get_dependents_by_variable_index(self, idx) -> list:
        """Get the list of linear dependent variables for a specified variable

        Parameters
        ----------
        idx : object
            Index of the variable

        Returns
        -------
        list
            list of linear dependent variables
        """
        for dependents in self._variable_dependencies:
            if idx in dependents["variables"]:
                break
        variables = [self._variable_lookup[v] for v in dependents["variables"]]
        variable_list = [(v["object"].label, v["property"]) for v in variables]
        return variable_list

    def solve(self, mode, init_path=None, design_path=None,
              max_iter=50, min_iter=4, init_only=False, init_previous=True,
              use_cuda=False, print_results=True, robust_relax=False):
        r"""
        Solve the network.

        - Check network consistency.
        - Initialise calculation and preprocessing.
        - Perform actual calculation.
        - Postprocessing.

        It is possible to check programatically, if a network was solved
        successfully with the `.converged` property.

        Parameters
        ----------
        mode : str
            Choose from 'design' and 'offdesign'.

        init_path : str
            Path to the folder, where your network was saved to, e.g.
            saving to :code:`nw.save('myplant/test.json')` would require loading
            from :code:`init_path='myplant/test.json'`.

        design_path : str
            Path to the folder, where your network's design case was saved to,
            e.g. saving to :code:`nw.save('myplant/test.json')` would require
            loading from :code:`design_path='myplant/test.json'`.

        max_iter : int
            Maximum number of iterations before calculation stops, default: 50.

        min_iter : int
            Minimum number of iterations before calculation stops, default: 4.

        init_only : boolean
            Perform initialisation only, default: :code:`False`.

        init_previous : boolean
            Initialise the calculation with values from the previous
            calculation, default: :code:`True`.

        use_cuda : boolean
            Use cuda instead of numpy for matrix inversion, default:
            :code:`False`.

        Note
        ----
        For more information on the solution process have a look at the online
        documentation at tespy.readthedocs.io in the section "TESPy modules".
        """
        ## to own function
        self.new_design = False
        if self.design_path == design_path and design_path is not None:
            for c in self.conns['object']:
                if c.new_design:
                    self.new_design = True
                    break
            if not self.new_design:
                for cp in self.comps['object']:
                    if cp.new_design:
                        self.new_design = True
                        break

        else:
            self.new_design = True

        self.converged = False
        self.init_path = init_path
        self.design_path = design_path
        self.max_iter = max_iter
        self.min_iter = min_iter
        self.init_previous = init_previous
        self.iter = 0
        self.use_cuda = use_cuda
        self.robust_relax = robust_relax

        if self.use_cuda and cu is None:
            msg = (
                'Specifying use_cuda=True requires cupy to be installed on '
                'your machine. Numpy will be used instead.'
            )
            logger.warning(msg)
            self.use_cuda = False

        if mode not in ['offdesign', 'design']:
            msg = 'Mode must be "design" or "offdesign".'
            logger.error(msg)
            raise ValueError(msg)
        else:
            self.mode = mode

        if not self.checked:
            self.check_topology()

        msg = (
            "Solver properties:\n"
            f" - mode: {self.mode}\n"
            f" - init_path: {self.init_path}\n"
            f" - design_path: {self.design_path}\n"
            f" - min_iter: {self.min_iter}\n"
            f" - max_iter: {self.max_iter}"
        )
        logger.debug(msg)

        msg = (
            "Network information:\n"
            f" - Number of components: {len(self.comps)}\n"
            f" - Number of connections: {len(self.conns)}\n"
            f" - Number of busses: {len(self.busses)}"
        )
        logger.debug(msg)

        self._prepare_problem()

        if init_only:
            return

        msg = 'Starting solver.'
        logger.info(msg)

        self.solve_determination()

        self.solve_loop(print_results=print_results)

        if self.lin_dep:
            msg = (
                'Singularity in jacobian matrix, calculation aborted! Make '
                'sure your network does not have any linear dependencies in '
                'the parametrisation. Other reasons might be\n-> given '
                'temperature with given pressure in two phase region, try '
                'setting enthalpy instead or provide accurate starting value '
                'for pressure.\n-> given logarithmic temperature differences '
                'or kA-values for heat exchangers, \n-> support better '
                'starting values.\n-> bad starting value for fuel mass flow '
                'of combustion chamber, provide small (near to zero, but not '
                'zero) starting value.'
            )
            logger.error(msg)
            return

        if not self.progress:
            msg = (
                'The solver does not seem to make any progress, aborting '
                'calculation. Residual value is '
                '{:.2e}'.format(norm(self.residual)) + '. This frequently '
                'happens, if the solver pushes the fluid properties out of '
                'their feasible range.'
            )
            logger.warning(msg)
            return

        self.postprocessing()

        msg = 'Calculation complete.'
        logger.info(msg)
        return

    def solve_loop(self, print_results=True):
        r"""Loop of the newton algorithm."""
        # parameter definitions
        self.residual_history = np.array([])
        self.residual = np.zeros([self.variable_counter])
        self.increment = np.ones([self.variable_counter])
        self.jacobian = np.zeros((self.variable_counter, self.variable_counter))

        self.start_time = time()
        self.progress = True

        if self.iterinfo:
            self.iterinfo_head(print_results)

        for self.iter in range(self.max_iter):
            self.increment_filter = np.absolute(self.increment) < ERR ** 2
            self.solve_control()
            self.residual_history = np.append(
                self.residual_history, norm(self.residual)
            )

            if self.iterinfo:
                self.iterinfo_body(print_results)

            if (
                    (self.iter >= self.min_iter - 1
                     and (self.residual_history[-2:] < ERR ** 0.5).all())
                    or self.lin_dep
                ):
                self.converged = not self.lin_dep
                break

            if self.iter > 40:
                if (
                    all(
                        self.residual_history[(self.iter - 3):] >= self.residual_history[-3] * 0.95
                    ) and self.residual_history[-1] >= self.residual_history[-2] * 0.95
                ):
                    self.progress = False
                    break

        self.end_time = time()

        if self.iterinfo:
            self.iterinfo_tail(print_results)

        if self.iter == self.max_iter - 1:
            msg = (
                f"Reached maximum iteration count ({self.max_iter})), "
                "calculation stopped. Residual value is "
                "{:.2e}".format(norm(self.residual))
            )
            logger.warning(msg)

        return

    def solve_determination(self):
        r"""Check, if the number of supplied parameters is sufficient."""
        # number of user defined functions
        self.num_ude_eq = len(self.user_defined_eq)

        for func in self.user_defined_eq.values():
            # remap connection objects
            func.conns = [
                self.conns.loc[c.label, 'object'] for c in func.conns
            ]
            # remap jacobian
            func.jacobian = {}

        msg = f'Number of connection equations: {self.num_conn_eq}.'
        logger.debug(msg)
        msg = f'Number of bus equations: {self.num_bus_eq}.'
        logger.debug(msg)
        msg = f'Number of component equations: {self.num_comp_eq}.'
        logger.debug(msg)
        msg = f'Number of user defined equations: {self.num_ude_eq}.'
        logger.debug(msg)

        msg = f'Total number of variables: {self.variable_counter}.'
        logger.debug(msg)

        n = (
            self.num_comp_eq + self.num_conn_eq +
            self.num_bus_eq + self.num_ude_eq
        )
        if n > self.variable_counter:
            msg = (
                f"You have provided too many parameters: {self.variable_counter} "
                f"required, {n} supplied. Aborting calculation!"
            )
            logger.error(msg)
            raise hlp.TESPyNetworkError(msg)
        elif n < self.variable_counter:
            msg = (
                f"You have not provided enough parameters: {self.variable_counter} "
                f"required, {n} supplied. Aborting calculation!"
            )
            logger.error(msg)
            raise hlp.TESPyNetworkError(msg)

    def iterinfo_head(self, print_results=True):
        """Print head of convergence progress."""
        # Start with defining the format here
        self.iterinfo_fmt = ' {iter:5s} | {residual:10s} | {progress:10s} '
        self.iterinfo_fmt += '| {massflow:10s} | {pressure:10s} | {enthalpy:10s} '
        self.iterinfo_fmt += '| {fluid:10s} | {component:10s} '
        # Use the format to create the first logging entry
        msg = self.iterinfo_fmt.format(
            iter='iter',
            residual='residual',
            progress='progress',
            massflow='massflow',
            pressure='pressure',
            enthalpy='enthalpy',
            fluid='fluid',
            component='component'
        )
        logger.progress(0, msg)
        msg2 = '-' * 7 + '+------------' * 7

        logger.progress(0, msg2)
        if print_results:
            print('\n' + msg + '\n' + msg2)
        return

    def iterinfo_body(self, print_results=True):
        """Print convergence progress."""
        m = [k for k, v in self.variables_dict.items() if v["variable"] == "m"]
        p = [k for k, v in self.variables_dict.items() if v["variable"] == "h"]
        p = [k for k, v in self.variables_dict.items() if v["variable"] == "p"]
        h = [k for k, v in self.variables_dict.items() if v["variable"] == "h"]
        fl = [k for k, v in self.variables_dict.items() if v["variable"] == "fluid"]
        cp = [k for k in self.variables_dict if k not in m + p + h + fl]

        iter_str = str(self.iter + 1)
        residual_norm = norm(self.residual)
        residual = 'NaN'
        progress = 'NaN'
        massflow = 'NaN'
        pressure = 'NaN'
        enthalpy = 'NaN'
        fluid = 'NaN'
        component = 'NaN'

        progress_val = -1

        if not np.isnan(residual_norm):
            residual = '{:.2e}'.format(residual_norm)

            if not self.lin_dep:
                massflow = '{:.2e}'.format(norm(self.increment[m]))
                pressure = '{:.2e}'.format(norm(self.increment[p]))
                enthalpy = '{:.2e}'.format(norm(self.increment[h]))
                fluid = '{:.2e}'.format(norm(self.increment[fl]))
                component  = '{:.2e}'.format(norm(self.increment[cp]))

            # This should not be hardcoded here.
            if residual_norm > np.finfo(float).eps * 100:
                progress_min = math.log(ERR)
                progress_max = math.log(ERR ** 0.5) * -1
                progress_val = math.log(max(residual_norm, ERR)) * -1
                # Scale to 0-1
                progres_scaled = (
                    (progress_val - progress_min)
                    / (progress_max - progress_min)
                )
                progress_val = max(0, min(1, progres_scaled))
                # Scale to 100%
                progress_val = int(progress_val * 100)
            else:
                progress_val = 100

            progress = '{:d} %'.format(progress_val)

        msg = self.iterinfo_fmt.format(
            iter=iter_str,
            residual=residual,
            progress=progress,
            massflow=massflow,
            pressure=pressure,
            enthalpy=enthalpy,
            fluid=fluid,
            component=component
        )
        logger.progress(progress_val, msg)
        if print_results:
            print(msg)
        return

    def iterinfo_tail(self, print_results=True):
        """Print tail of convergence progress."""
        num_iter = self.iter + 1
        clc_time = self.end_time - self.start_time
        num_ips = num_iter / clc_time if clc_time > 1e-10 else np.inf
        msg = '-' * 7 + '+------------' * 7
        logger.progress(100, msg)
        msg = (
            "Total iterations: {0:d}, Calculation time: {1:.2f} s, "
            "Iterations per second: {2:.2f}"
        ).format(num_iter, clc_time, num_ips)
        logger.debug(msg)
        if print_results:
            print(msg)
        return

    def matrix_inversion(self):
        """Invert matrix of derivatives and caluclate increment."""
        self.lin_dep = True

        try:
            # Let the matrix inversion be computed by the GPU if use_cuda in
            # global_vars.py is true.
            if self.use_cuda:
                self.increment = cu.asnumpy(cu.dot(
                    cu.linalg.inv(cu.asarray(self.jacobian)),
                    -cu.asarray(self.residual)
                ))
            else:
                self.increment = np.linalg.inv(
                    self.jacobian
                ).dot(-self.residual)
            self.lin_dep = False
        except np.linalg.LinAlgError:
            self.increment = self.residual * 0

    def update_variables(self):
        # cast dtype to float from numpy float64
        # this is necessary to keep the doctests running and note make them
        # look ugly all over the place
        # I have yet to come up with a better idea, or vectorize all operations
        # which requires major changes in tespy
        increment = [float(val) for val in self.increment]
        # the J_cols here point to actual variables, no need to call to
        # get_J_col yet
        relax = 1
        if self.robust_relax:
            if self.iter < 3:
                relax = 0.25
            elif self.iter < 5:
                relax = 0.5
            elif self.iter < 8:
                relax = 0.75

        for _, data in self.variables_dict.items():
            if data["variable"] in ["m", "h"]:
                container = data["obj"]
                container._val_SI += increment[container.J_col] * relax
            elif data["variable"] == "p":
                container = data["obj"]
                relax = max(
                    1, -2 * increment[container.J_col] / container.val_SI
                )
                container._val_SI += increment[container.J_col] / relax
            elif data["variable"] == "fluid":
                container = data["obj"]
                container.val[data["fluid"]] += increment[
                    container.J_col[data["fluid"]]
                ]

                if container.val[data["fluid"]] < ERR :
                    container.val[data["fluid"]] = 0
                elif container.val[data["fluid"]] > 1 - ERR :
                    container.val[data["fluid"]] = 1
            else:
                # add increment
                data["obj"]._val_SI += increment[data["obj"].J_col] * relax

                # keep value within specified value range
                if data["obj"].val_SI < data["obj"].min_val:
                    data["obj"].val_SI = data["obj"].min_val
                elif data["obj"].val_SI > data["obj"].max_val:
                    data["obj"].val_SI = data["obj"].max_val

    def check_variable_bounds(self):

        for idx, data in self.variables_dict.items():
            if type(data["obj"]) == dc_vecvar:
                total_mass_fractions = sum(data["obj"].val.values())
                for fluid in data["obj"].is_var:
                    data["obj"]._val[fluid] /= total_mass_fractions

        for c in self.conns['object']:
            # check the fluid properties for physical ranges
            self.check_connection_properties(c)

        # second check based on component heuristics
        # - for first three iterations
        # - only if the increment is sufficiently large
        # - only in design case
        if (
                self.iter < 3
                and norm(self.increment) > 1e3
                and self.mode == "design"
            ):
            for cp in self.comps['object']:
                cp.convergence_check()

            for c in self.conns['object']:
                self.check_connection_properties(c)

    def solve_control(self):
        r"""
        Control iteration step of the newton algorithm.

        - Calculate the residual value for each equation
        - Calculate the jacobian matrix
        - Calculate new values for variables
        - Restrict fluid properties to value ranges
        - Check component parameters for consistency
        """
        self.solve_components()
        self.solve_busses()
        self.solve_connections()
        self.solve_user_defined_eq()
        self.matrix_inversion()

        # check for linear dependency
        if self.lin_dep:
            return

        self.update_variables()
        self.check_variable_bounds()

    def check_connection_properties(self, c):
        r"""
        Check for invalid fluid property values.

        Parameters
        ----------
        c : tespy.connections.connection.Connection
            Connection to check fluid properties.
        """
        fl = fp.single_fluid(c.fluid_data)

        # pure fluid
        if fl is not None:
            # pressure
            if c.p.is_var:
                c.check_pressure_bounds(fl)

            # enthalpy
            if c.h.is_var:
                c.check_enthalpy_bounds(fl)

                # two-phase related
                if (c.Td_bp.is_set or c.state.is_set or c.x.is_set) and self.iter < 3:
                    c.check_two_phase_bounds(fl)

        # mixture
        elif self.iter < 4 and not c.good_starting_values:
            # pressure
            if c.p.is_var:
                if c.p.val_SI <= self.p_range_SI[0]:
                    c.p.set_reference_val_SI(self.p_range_SI[0])
                    logger.debug(c._property_range_message('p'))

                elif c.p.val_SI >= self.p_range_SI[1]:
                    c.p.set_reference_val_SI(self.p_range_SI[1])
                    logger.debug(c._property_range_message('p'))

            # enthalpy
            if c.h.is_var:
                if c.h.val_SI < self.h_range_SI[0]:
                    c.h.set_reference_val_SI(self.h_range_SI[0])
                    logger.debug(c._property_range_message('h'))

                elif c.h.val_SI > self.h_range_SI[1]:
                    c.h.set_reference_val_SI(self.h_range_SI[1])
                    logger.debug(c._property_range_message('h'))

                # temperature
                if c.T.is_set:
                    c.check_temperature_bounds()

        # mass flow
        if c.m.val_SI <= self.m_range_SI[0] and c.m.is_var:
            c.m.set_reference_val_SI(self.m_range_SI[0])
            logger.debug(c._property_range_message('m'))

        elif c.m.val_SI >= self.m_range_SI[1] and c.m.is_var:
            c.m.set_reference_val_SI(self.m_range_SI[1])
            logger.debug(c._property_range_message('m'))

    def solve_components(self):
        r"""
        Calculate the residual and derivatives of component equations.
        """
        # fetch component equation residuals and component partial derivatives
        sum_eq = 0
        for cp in self.comps['object']:
            cp.solve(self.increment_filter)
            self.residual[sum_eq:sum_eq + cp.num_eq] = cp.residual

            if len(cp.jacobian) > 0:
                rows = [k[0] + sum_eq for k in cp.jacobian]
                columns = [k[1] for k in cp.jacobian]
                data = list(cp.jacobian.values())
                self.jacobian[rows, columns] = data
                sum_eq += cp.num_eq

            cp.it += 1

    def solve_connections(self):
        r"""
        Calculate the residual and derivatives of connection equations.
        """
        sum_eq = self.num_comp_eq
        for c in self.conns['object']:
            c.solve(self.increment_filter)
            self.residual[sum_eq:sum_eq + c.num_eq] = c.residual

            if len(c.jacobian) > 0:
                rows = [k[0] + sum_eq for k in c.jacobian]
                columns = [k[1] for k in c.jacobian]
                data = list(c.jacobian.values())
                self.jacobian[rows, columns] = data
                sum_eq += c.num_eq

            c.it += 1

    def solve_user_defined_eq(self):
        """
        Calculate the residual and jacobian of user defined equations.
        """
        sum_eq = self.num_comp_eq + self.num_conn_eq + self.num_bus_eq
        for ude in self.user_defined_eq.values():
            ude.solve()
            self.residual[sum_eq] = ude.residual

            if len(ude.jacobian) > 0:
                columns = [k for k in ude.jacobian]
                data = list(ude.jacobian.values())
                self.jacobian[sum_eq, columns] = data
                sum_eq += 1

    def solve_busses(self):
        r"""
        Calculate the equations and the partial derivatives for the busses.
        """
        sum_eq = self.num_comp_eq + self.num_conn_eq
        for bus in self.busses.values():
            if bus.P.is_set:

                bus.solve()
                self.residual[sum_eq] = bus.residual

                if len(bus.jacobian) > 0:
                    columns = [k for k in bus.jacobian]
                    data = list(bus.jacobian.values())
                    self.jacobian[sum_eq, columns] = data

                bus.clear_jacobian()
                sum_eq += 1

    def postprocessing(self):
        r"""Calculate connection, bus and component parameters."""
        self.unload_variables()
        self.process_connections()
        self.process_components()
        self.process_busses()

        msg = 'Postprocessing complete.'
        logger.info(msg)

    def unload_variables(self):
        for dependents in self._variable_dependencies:
            for variable_num in dependents["variables"]:
                variable_dict = self._variable_lookup[variable_num]
                variable = variable_dict["object"].get_attr(variable_dict["property"])
                if variable_dict["property"] != "fluid":
                    if isinstance(variable, dc_cp):
                        variable.val = variable.val
                    else:
                        variable.val_SI = variable.val_SI
                else:
                    variable.val = variable.val
                variable._reference_container = None

    def process_connections(self):
        """Process the Connection results."""
        for c in self.conns['object']:
            c.good_starting_values = True
            c.calc_results()

            self.results['Connection'].loc[c.label] = (
                [
                    _ for key in fpd.keys()
                    for _ in [c.get_attr(key).val, c.get_attr(key).unit]
                ] + [
                    c.fluid.val[fluid] if fluid in c.fluid.val else np.nan
                    for fluid in self.all_fluids
                ] + [
                    c.phase.val
                ]

            )

    def process_components(self):
        """Process the component results."""
        # components
        for cp in self.comps['object']:
            cp.calc_parameters()
            cp.check_parameter_bounds()

            key = cp.__class__.__name__
            for param in self.results[key].columns:
                p = cp.get_attr(param)
                if (p.func is not None or (p.func is None and p.is_set) or
                        p.is_result):
                    self.results[key].loc[cp.label, param] = p.val
                else:
                    self.results[key].loc[cp.label, param] = np.nan

    def process_busses(self):
        """Process the bus results."""
        # busses
        for b in self.busses.values():
            for cp in b.comps.index:
                # get components bus func value
                bus_val = cp.calc_bus_value(b)
                eff = cp.calc_bus_efficiency(b)
                cmp_val = cp.bus_func(b.comps.loc[cp])

                b.comps.loc[cp, 'char'].get_domain_errors(
                    cp.calc_bus_expr(b), cp.label)

                # save as reference value
                if self.mode == 'design':
                    if b.comps.loc[cp, 'base'] == 'component':
                        design_value = cmp_val
                    else:
                        design_value = bus_val

                    b.comps.loc[cp, 'P_ref'] = design_value

                else:
                    design_value = b.comps.loc[cp, 'P_ref']

                result = [cmp_val, bus_val, eff, design_value]
                self.results[b.label].loc[cp.label] = result

            b.P.val = float(self.results[b.label]['bus value'].sum())

    def print_results(self, colored=True, colors=None, print_results=True):
        r"""Print the calculations results to prompt."""
        # Define colors for highlighting values in result table
        if colors is None:
            colors = {}
        result = ""
        coloring = {
            'end': '\033[0m',
            'set': '\033[94m',
            'err': '\033[31m',
            'var': '\033[32m'
        }
        coloring.update(colors)

        if not hasattr(self, 'results'):
            msg = (
                'It is not possible to print the results of a network, that '
                'has never been solved successfully. Results DataFrames are '
                'only available after a full simulation run is performed.'
            )
            raise hlp.TESPyNetworkError(msg)

        for cp in self.comps['comp_type'].unique():
            df = self.results[cp].copy()

            # are there any parameters to print?
            if df.size > 0:
                cols = df.columns
                if len(cols) > 0:
                    for col in cols:
                        df[col] = df.apply(
                            self.print_components, axis=1,
                            args=(col, colored, coloring))

                    df.dropna(how='all', inplace=True)

                    if len(df) > 0:
                        # printout with tabulate
                        result += f"\n##### RESULTS ({cp}) #####\n"
                        result += (
                            tabulate(
                                df, headers='keys', tablefmt='psql',
                                floatfmt='.2e'
                            )
                        )

        # connection properties
        df = self.results['Connection'].loc[:, ['m', 'p', 'h', 'T', 'x', 'phase']].copy()
        df = df.astype(str)
        for c in df.index:
            if not self.get_conn(c).printout:
                df.drop([c], axis=0, inplace=True)

            elif colored:
                conn = self.get_conn(c)
                for col in df.columns:
                    if conn.get_attr(col).is_set:
                        df.loc[c, col] = (
                            coloring['set'] + str(conn.get_attr(col).val) +
                            coloring['end'])

        if len(df) > 0:
            result += ('\n##### RESULTS (Connection) #####\n')
            result += (
                tabulate(df, headers='keys', tablefmt='psql', floatfmt='.3e')
            )

        for b in self.busses.values():
            if b.printout:
                df = self.results[b.label].loc[
                    :, ['component value', 'bus value', 'efficiency']
                ].copy()
                df.loc['total'] = df.sum()
                df.loc['total', 'efficiency'] = np.nan
                if colored:
                    df["bus value"] = df["bus value"].astype(str)
                    if b.P.is_set:
                        df.loc['total', 'bus value'] = (
                            coloring['set'] + str(df.loc['total', 'bus value']) +
                            coloring['end']
                        )
                result += f"\n##### RESULTS (Bus: {b.label}) #####\n"
                result += (
                    tabulate(
                        df, headers='keys', tablefmt='psql',
                        floatfmt='.3e'
                    )
                )
        if len(str(result)) > 0:
            logger.result(result)
            if print_results:
                print(result)
        return

    def print_components(self, c, *args):
        """
        Get the print values for the component data.

        Parameters
        ----------
        c : pandas.core.series.Series
            Series containing the component data.

        param : str
            Component parameter to print.

        colored : bool
            Color the printout.

        coloring : dict
            Coloring information for colored printout.

        Returns
        ----------
        value : str
            String representation of the value to print.
        """
        param, colored, coloring = args
        comp = self.get_comp(c.name)
        if comp.printout:
            # select parameter from results DataFrame
            val = c[param]
            if not colored:
                return str(val)
            # else part
            if (val < comp.get_attr(param).min_val - ERR or
                    val > comp.get_attr(param).max_val + ERR ):
                return f"{coloring['err']} {val} {coloring['end']}"
            if comp.get_attr(args[0]).is_var:
                return f"{coloring['var']} {val} {coloring['end']}"
            if comp.get_attr(args[0]).is_set:
                return f"{coloring['set']} {val} {coloring['end']}"
            return str(val)
        else:
            return np.nan

    @classmethod
    def from_json(cls, json_file_path):
        r"""
        Load a network from a base path.

        Parameters
        ----------
        path : str
            The path to the network data.

        Returns
        -------
        nw : tespy.networks.network.Network
            TESPy networks object.

        Note
        ----
        If you export the network structure of an existing TESPy network, it will be
        saved to the path you specified. The structure of the saved data in that
        path is the structure you need to provide in the path for loading the
        network.

        The structure of the path must be as follows:

        - Folder: path (e.g. 'mynetwork')
        - Component.json
        - Connection.json
        - Bus.json
        - Network.json

        Example
        -------
        Create a network and export it. This is followed by loading the network
        with the network_reader module. All network information stored will be
        passed to a new network object. Components, connections and busses will
        be accessible by label. The following example setup is simple gas turbine
        setup with compressor, combustion chamber and turbine. The fuel is fed
        from a pipeline and throttled to the required pressure while keeping the
        temperature at a constant value.

        >>> from tespy.components import (Sink, Source, CombustionChamber,
        ... Compressor, Turbine, SimpleHeatExchanger)
        >>> from tespy.connections import Connection, Ref, Bus
        >>> from tespy.networks import Network
        >>> import shutil
        >>> nw = Network(p_unit='bar', T_unit='C', h_unit='kJ / kg', iterinfo=False)
        >>> air = Source('air')
        >>> f = Source('fuel')
        >>> c = Compressor('compressor')
        >>> comb = CombustionChamber('combustion')
        >>> t = Turbine('turbine')
        >>> p = SimpleHeatExchanger('fuel preheater')
        >>> si = Sink('sink')
        >>> inc = Connection(air, 'out1', c, 'in1', label='ambient air')
        >>> cc = Connection(c, 'out1', comb, 'in1')
        >>> fp = Connection(f, 'out1', p, 'in1')
        >>> pc = Connection(p, 'out1', comb, 'in2')
        >>> ct = Connection(comb, 'out1', t, 'in1')
        >>> outg = Connection(t, 'out1', si, 'in1')
        >>> nw.add_conns(inc, cc, fp, pc, ct, outg)

        Specify component and connection properties. The intlet pressure at the
        compressor and the outlet pressure after the turbine are identical. For the
        compressor, the pressure ratio and isentropic efficiency are design
        parameters. A compressor map (efficiency vs. mass flow and pressure rise
        vs. mass flow) is selected for the compressor. Fuel is Methane.

        >>> c.set_attr(pr=10, eta_s=0.88, design=['eta_s', 'pr'],
        ... offdesign=['char_map_eta_s', 'char_map_pr'])
        >>> t.set_attr(eta_s=0.9, design=['eta_s'],
        ... offdesign=['eta_s_char', 'cone'])
        >>> comb.set_attr(lamb=2)
        >>> inc.set_attr(fluid={'N2': 0.7556, 'O2': 0.2315, 'Ar': 0.0129}, T=25, p=1)
        >>> fp.set_attr(fluid={'CH4': 0.96, 'CO2': 0.04}, T=25, p=40)
        >>> pc.set_attr(T=25)
        >>> outg.set_attr(p=Ref(inc, 1, 0))
        >>> power = Bus('total power output')
        >>> power.add_comps({"comp": c, "base": "bus"}, {"comp": t})
        >>> nw.add_busses(power)

        For a stable start, we specify the fresh air mass flow.

        >>> inc.set_attr(m=3)
        >>> nw.solve('design')

        The total power output is set to 1 MW, electrical or mechanical
        efficiencies are not considered in this example. The documentation
        example in class :py:class:`tespy.connections.bus.Bus` provides more
        information on efficiencies of generators, for instance.

        >>> comb.set_attr(lamb=None)
        >>> ct.set_attr(T=1100)
        >>> inc.set_attr(m=None)
        >>> power.set_attr(P=-1e6)
        >>> nw.solve('design')
        >>> nw.lin_dep
        False
        >>> nw.save('design_state.json')
        >>> _ = nw.export('exported_nwk.json')
        >>> mass_flow = round(nw.get_conn('ambient air').m.val_SI, 1)
        >>> c.set_attr(igva='var')
        >>> nw.solve('offdesign', design_path='design_state.json')
        >>> round(t.eta_s.val, 1)
        0.9
        >>> power.set_attr(P=-0.75e6)
        >>> nw.solve('offdesign', design_path='design_state.json')
        >>> nw.lin_dep
        False
        >>> eta_s_t = round(t.eta_s.val, 3)
        >>> igva = round(c.igva.val, 3)
        >>> eta_s_t
        0.898
        >>> igva
        20.138

        The designed network is exported to the path 'exported_nwk'. Now import the
        network and recalculate. Check if the results match with the previous
        calculation in design and offdesign case.

        >>> imported_nwk = Network.from_json('exported_nwk.json')
        >>> imported_nwk.set_attr(iterinfo=False)
        >>> imported_nwk.solve('design')
        >>> imported_nwk.lin_dep
        False
        >>> round(imported_nwk.get_conn('ambient air').m.val_SI, 1) == mass_flow
        True
        >>> round(imported_nwk.get_comp('turbine').eta_s.val, 3)
        0.9
        >>> imported_nwk.get_comp('compressor').set_attr(igva='var')
        >>> imported_nwk.solve('offdesign', design_path='design_state.json')
        >>> round(imported_nwk.get_comp('turbine').eta_s.val, 3)
        0.9
        >>> imported_nwk.busses['total power output'].set_attr(P=-0.75e6)
        >>> imported_nwk.solve('offdesign', design_path='design_state.json')
        >>> round(imported_nwk.get_comp('turbine').eta_s.val, 3) == eta_s_t
        True
        >>> round(imported_nwk.get_comp('compressor').igva.val, 3) == igva
        True
        >>> shutil.rmtree('./exported_nwk', ignore_errors=True)
        >>> shutil.rmtree('./design_state', ignore_errors=True)
        """
        msg = f'Reading network data from base path {json_file_path}.'
        logger.info(msg)

        # load components
        comps = {}

        module_name = "tespy.components"
        _ = importlib.import_module(module_name)

        with open(json_file_path, "r") as f:
            network_data = json.load(f)

        for component, data in network_data["Component"].items():
            if component not in component_registry.items:
                msg = (
                    f"A class {component} is not available through the "
                    "tespy.components.component.component_registry decorator. "
                    "If you are using a custom component make sure to "
                    "decorate the class."
                )
                logger.error(msg)
                raise hlp.TESPyNetworkError(msg)

            target_class = component_registry.items[component]
            comps.update(_construct_components(target_class, data))

        msg = 'Created network components.'
        logger.info(msg)

        # create network
        nw = cls(**network_data["Network"])

        # load connections
        conns = _construct_connections(network_data["Connection"], comps)

        # add connections to network
        for c in conns.values():
            nw.add_conns(c)

        msg = 'Created connections.'
        logger.info(msg)

        # load busses
        data = network_data["Bus"]
        if len(data) > 0:
            busses = _construct_busses(data, comps)
            # add busses to network
            for b in busses.values():
                nw.add_busses(b)

            msg = 'Created busses.'
            logger.info(msg)

        else:
            msg = 'No bus data found!'
            logger.debug(msg)

        msg = 'Created network.'
        logger.info(msg)

        nw.check_topology()

        return nw

    def export(self, json_file_path=None):
        """Export the parametrization and structure of the Network instance

        Parameters
        ----------
        json_file_path : str, optional
            Path for exporting to filesystem. If path is None, the data are
            only returned and not written to the filesystem, by default None.

        Returns
        -------
        dict
            Parametrization and structure of the Network instance.
        """
        export = {}
        export["Network"] = self._export_network()
        export["Connection"] = self._export_connections()
        export["Component"] = self._export_components()
        export["Bus"] = self._export_busses()

        if json_file_path:
            with open(json_file_path, "w") as f:
                json.dump(export, f, indent=2)

            logger.debug(f'Model information saved to {json_file_path}.')

        return export

    def to_exerpy(self, Tamb, pamb, exerpy_mappings):
        """Export the network to exerpy

        Parameters
        ----------
        Tamb : float
            Ambient temperature.
        pamb : float
            Ambient pressure.
        exerpy_mappings : dict
            Mappings for tespy components to exerpy components

        Returns
        -------
        dict
            exerpy compatible input dictionary
        """
        component_json = {}
        for comp_type in self.comps["comp_type"].unique():
            if comp_type not in exerpy_mappings.keys():
                msg = f"Component class {comp_type} not available in exerpy."
                logger.warning(msg)
                continue

            key = exerpy_mappings[comp_type]
            if key not in component_json:
                component_json[key] = {}

            for c in self.comps.loc[self.comps["comp_type"] == comp_type, "object"]:
                component_json[key][c.label] = {
                    "name": c.label,
                    "type": comp_type
                }

        connection_json = {}
        for c in self.conns["object"]:
            c.get_physical_exergy(pamb, Tamb)

            connection_json[c.label] = {
                "source_component": c.source.label,
                "source_connector": int(c.source_id.removeprefix("out")) - 1,
                "target_component": c.target.label,
                "target_connector": int(c.target_id.removeprefix("in")) - 1
            }
            connection_json[c.label].update({f"mass_composition": c.fluid.val})
            connection_json[c.label].update({"kind": "material"})
            for param in ["m", "T", "p", "h", "s"]:
                connection_json[c.label].update({
                    param: c.get_attr(param).val_SI,
                    f"{param}_unit": c.get_attr(param).unit
                })
            connection_json[c.label].update(
                {"e_T": c.ex_therm, "e_M": c.ex_mech, "e_PH": c.ex_physical}
            )

        from tespy.components.turbomachinery.base import Turbomachine
        for label, bus in self.busses.items():

            if "Motor" not in component_json:
                component_json["Motor"] = {}
            if "Generator" not in component_json:
                component_json["Generator"] = {}

            for i, (idx, row) in enumerate(bus.comps.iterrows()):
                if isinstance(idx, Turbomachine):
                    kind = "power"
                else:
                    kind = "heat"

                if row["base"] == "component":
                    component_label = f"generator_of_{idx.label}"
                    connection_label = f"{idx.label}__{component_label}"
                    connection_json[connection_label] = {
                        "source_component": idx.label,
                        "source_connector": 999,
                        "target_component": component_label,
                        "target_connector": 0,
                        "mass_composition": None,
                        "kind": kind,
                        "energy_flow": abs(idx.bus_func(bus))
                    }
                    connection_label = f"{component_label}__{label}"
                    connection_json[connection_label] = {
                        "source_component": component_label,
                        "source_connector": 0,
                        "target_component": label,
                        "target_connector": i,
                        "mass_composition": None,
                        "kind": kind,
                        "energy_flow": abs(idx.calc_bus_value(bus))
                    }
                    component_json["Generator"][component_label] = {
                        "name": component_label,
                        "type": "Generator",
                        "type_index": None,
                    }

                else:
                    component_label = f"motor_of_{idx.label}"
                    connection_label = f"{label}__{component_label}"
                    connection_json[connection_label] = {
                        "source_component": label,
                        "source_connector": i,
                        "target_component": component_label,
                        "target_connector": 0,
                        "mass_composition": None,
                        "kind": kind,
                        "energy_flow": idx.calc_bus_value(bus)
                    }
                    connection_label = f"{component_label}__{idx.label}"
                    connection_json[connection_label] = {
                        "source_component": component_label,
                        "source_connector": 0,
                        "target_component": idx.label,
                        "target_connector": 999,
                        "mass_composition": None,
                        "kind": kind,
                        "energy_flow": idx.bus_func(bus)
                    }
                    component_json["Motor"][component_label] = {
                        "name": component_label,
                        "type": "Motor",
                        "type_index": None,
                    }

        return {
            "components": component_json,
            "connections": connection_json,
            "ambient_conditions": {
                "Tamb": Tamb,
                "Tamb_unit": "K",
                "pamb": pamb,
                "pamb_unit": "Pa"
            }
        }

    def save(self, json_file_path):
        r"""
        Dump the results to a json style output.

        Parameters
        ----------
        json_file_path : str
            Filename to dump results into.

        Note
        ----
        Results will be saved to specified file path
        """
        dump = {}

        # save relevant state information only
        dump["Connection"] = self._save_connections()
        dump["Component"] = self._save_components()
        dump["Bus"] = self._save_busses()

        dump = self._nested_dict_of_dataframes_to_dict(dump)

        with open(json_file_path, "w") as f:
            json.dump(dump, f)

    def save_csv(self, folder_path):
        """Export the results in multiple csv files in a folder structure

        - Connection.csv
        - Component/
          - Compressor.csv
          - ....
        - Bus/
          - power input bus.csv
          - ...

        Parameters
        ----------
        folder_path : str
            Path to dump results to
        """
        dump = {}
        # save relevant state information only
        dump["Connection"] = self._save_connections()
        dump["Component"] = self._save_components()
        dump["Bus"] = self._save_busses()
        self._nested_dict_of_dataframes_to_csv(dump, folder_path)

    def _nested_dict_of_dataframes_to_csv(self, dictionary, basepath):
        """Dump a nested dict with dataframes into a folder structrue

        The upper level keys with subdictionaries are folder names, the lower
        level keys (where a dataframe is the value) will be the names of the
        csv files.

        Parameters
        ----------
        dictionary : dict
            Nested dictionary to write to filesystem.
        basepath : str
            path to dump data to
        """
        os.makedirs(basepath, exist_ok=True)
        for key, value in dictionary.items():
            if isinstance(value, dict):
                basepath = os.path.join(basepath, key)
                self._nested_dict_of_dataframes_to_csv(value, basepath)
            else:
                value.to_csv(os.path.join(basepath, f"{key}.csv"))

    def _nested_dict_of_dataframes_to_dict(self, dictionary):
        """Transpose a nested dict with dataframes in a json style dict

        Parameters
        ----------
        dictionary : dict
            Dictionary of dataframes

        Returns
        -------
        dict
            json style dictionary containing all data from the dataframes
        """
        for key, value in dictionary.items():
            if isinstance(value, dict):
                dictionary[key] = self._nested_dict_of_dataframes_to_dict(value)
            else:
                # Series to csv does not have orient
                kwargs = {}
                if isinstance(value, pd.DataFrame):
                    kwargs = {"orient": "index"}
                dictionary[key] = value.to_dict(**kwargs)

        return dictionary

    def _save_connections(self):
        """Save the connection properties.

        Returns
        -------
        pandas.DataFrame
            pandas.Dataframe of the connection results
        """
        return self.results["Connection"].replace(np.nan, None)

    def _save_components(self):
        r"""
        Save the component properties.

        Returns
        -------
        dump : dict
            Dump of the component information.
        """
        dump = {}
        for c in self.comps['comp_type'].unique():
            dump[c] = self.results[c].replace(np.nan, None)
        return dump

    def _save_busses(self):
        r"""
        Save the bus properties.

        Returns
        -------
        dump : dict
            Dump of the component information.
        """
        dump = {}
        for label in self.busses:
            dump[label] = self.results[label]["design value"].replace(np.nan, None)
        return dump

    def _export_network(self):
        r"""Export network information

        Returns
        -------
        dict
            Serialization of network object.
        """
        return self._serialize()

    def _export_connections(self):
        """Export connection information

        Returns
        -------
        dict
            Serialization of connection objects.
        """
        connections = {}
        for c in self.conns["object"]:
            connections.update(c._serialize())
        return connections

    def _export_components(self):
        """Export component information

        Returns
        -------
        dict
            Dict of dicts with per class serialization of component objects.
        """
        components = {}
        for c in self.comps["comp_type"].unique():
            components[c] = {}
            for cp in self.comps.loc[self.comps["comp_type"] == c, "object"]:
                components[c].update(cp._serialize())

        return components

    def _export_busses(self):
        """Export bus information

        Returns
        -------
        dict
            Serialization of bus objects.
        """
        busses = {}
        for bus in self.busses.values():
            busses.update(bus._serialize())

        return busses


def v07_to_v08_save(path):
    """Transform the v0.7 network save to a dictionary compatible to v0.8.

    Parameters
    ----------
    path : str
        Path to the save structure

    Returns
    -------
    dict
        Dictionary of the v0.8 network save
    """
    data = {
        "Component": {},
        "Bus": {},
        "Connection": {},
    }
    component_files_path = os.path.join(path, "components")
    for file in os.listdir(component_files_path):
        df = pd.read_csv(
            os.path.join(component_files_path, file),
            sep=';', decimal='.', index_col=0
        )
        data["Component"][file.removesuffix(".csv")] = df.to_dict(orient="index")
    df = pd.read_csv(
        os.path.join(path, f"connections.csv"),
        sep=';', decimal='.', index_col=0
    )
    data["Connection"] = df.to_dict(orient="index")

    with open(os.path.join(path, "busses.json"), "r") as f:
        data["Bus"] = json.load(f)

    return data


def v07_to_v08_export(path):
    """Transform the v0.7 network export to a dictionary compatible to v0.8.

    Parameters
    ----------
    path : str
        Path to the export structure

    Returns
    -------
    dict
        Dictionary of the v0.8 network export
    """
    data = {
        "Component": {},
        "Bus": {},
        "Connection": {},
        "Network": {}
    }
    component_files_path = os.path.join(path, "components")
    for file in os.listdir(component_files_path):
        with open(os.path.join(component_files_path, file), "r") as f:
            data["Component"][file.removesuffix(".json")] = json.load(f)
    files = {"busses": "Bus", "connections": "Connection", "network": "Network"}
    for file, key in files.items():
        with open(os.path.join(path, f"{file}.json"), "r") as f:
            data[key] = json.load(f)

    return data


def _construct_components(target_class, data):
    r"""
    Create TESPy component from class name and set parameters.

    Parameters
    ----------
    component : str
        Name of the component class to be constructed.

    data : dict
        Dictionary with component information.

    Returns
    -------
    dict
        Dictionary of all components of the specified type.
    """
    instances = {}
    for cp, cp_data in data.items():
        instances[cp] = target_class(cp)
        for param, param_data in cp_data.items():
            container = instances[cp].get_attr(param)
            if isinstance(container, dc):
                if "char_func" in param_data:
                    if isinstance(container, dc_cc):
                        param_data["char_func"] = CharLine(**param_data["char_func"])
                    elif isinstance(container, dc_cm):
                        param_data["char_func"] = CharMap(**param_data["char_func"])
                if isinstance(container, dc_prop):
                    param_data["val0"] = param_data["val"]
                container.set_attr(**param_data)
            else:
                instances[cp].set_attr(**{param: param_data})

    return instances


def _construct_connections(data, comps):
    r"""
    Create TESPy connection from data in the .json-file and its parameters.

    Parameters
    ----------
    data : dict
        Dictionary with connection data.

    comps : dict
        Dictionary of constructed components.

    Returns
    -------
    dict
        Dictionary of TESPy connection objects.
    """
    conns = {}

    arglist = [
        _ for _ in data[list(data.keys())[0]]
        if _ not in ["source", "source_id", "target", "target_id", "label", "fluid"]
        and "ref" not in _
    ]
    arglist_ref = [_ for _ in data[list(data.keys())[0]] if "ref" in _]

    module_name = "tespy.tools.fluid_properties.wrappers"
    _ = importlib.import_module(module_name)

    for label, conn in data.items():
        conns[label] = Connection(
            comps[conn["source"]], conn["source_id"],
            comps[conn["target"]], conn["target_id"],
            label=label
        )
        for arg in arglist:
            container = conns[label].get_attr(arg)
            if isinstance(container, dc):
                container.set_attr(**conn[arg])
            else:
                conns[label].set_attr(**{arg: conn[arg]})

        for f, engine in conn["fluid"]["engine"].items():
            conn["fluid"]["engine"][f] = wrapper_registry.items[engine]

        conns[label].fluid.set_attr(**conn["fluid"])
        conns[label]._create_fluid_wrapper()

    for label, conn in data.items():
        for arg in arglist_ref:
            if len(conn[arg]) > 0:
                param = arg.replace("_ref", "")
                ref = Ref(
                    conns[conn[arg]["conn"]],
                    conn[arg]["factor"],
                    conn[arg]["delta"]
                )
                conns[label].set_attr(**{param: ref})

    return conns


def _construct_busses(data, comps):
    r"""
    Create busses of the network.

    Parameters
    ----------
    data : dict
        Bus information from .json file.

    comps : dict
        TESPy components dictionary.

    Returns
    -------
    dict
        Dict with TESPy bus objects.
    """
    busses = {}

    for label, bus_data in data.items():
        busses[label] = Bus(label)
        busses[label].P.set_attr(**bus_data["P"])

        components = [_ for _ in bus_data if _ != "P"]
        for cp in components:
            char = CharLine(**bus_data[cp]["char"])
            component_data = {
                "comp": comps[cp], "param": bus_data[cp]["param"],
                "base": bus_data[cp]["base"], "char": char
            }
            busses[label].add_comps(component_data)

    return busses<|MERGE_RESOLUTION|>--- conflicted
+++ resolved
@@ -832,11 +832,8 @@
 
     def _propagate_fluid_wrappers(self):
 
-<<<<<<< HEAD
+        connections_in_wrapper_branches = []
         self.all_fluids = []
-=======
-        connections_in_wrapper_branches = []
->>>>>>> c0a2f8d1
         for branch_data in self.fluid_wrapper_branches.values():
             all_connections = [c for c in branch_data["connections"]]
 
@@ -906,9 +903,6 @@
 
                 c._create_fluid_wrapper()
 
-<<<<<<< HEAD
-        self.all_fluids = set(self.all_fluids)
-=======
             connections_in_wrapper_branches += all_connections
 
         missing_wrappers = (
@@ -925,12 +919,7 @@
             logger.error(msg)
             raise hlp.TESPyNetworkError(msg)
 
-    def presolve_massflow_topology(self):
-
-        # mass flow is a single variable in each sub branch
-        # fluid composition is a single variable in each main branch
-        for branch in self.massflow_branches:
->>>>>>> c0a2f8d1
+        self.all_fluids = set(self.all_fluids)
 
     def _prepare_solve_mode(self):
         if self.mode == 'offdesign':
