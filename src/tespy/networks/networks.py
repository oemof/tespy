--- conflicted
+++ resolved
@@ -2555,9 +2555,6 @@
             if c.printout is True:
                 row = (c.source.label + ':' + c.source_id + ' -> ' +
                        c.target.label + ':' + c.target_id)
-<<<<<<< HEAD
-                df.loc[row] = ([c.m.val, c.p.val, c.h.val, c.T.val])
-=======
 
                 row_data = []
                 for var in ['m', 'p', 'h', 'T']:
@@ -2570,7 +2567,6 @@
                         row_data += [str(c.get_attr(var).val)]
 
                 df.loc[row] = row_data
->>>>>>> 77e8ba30
         if len(df) > 0:
             print('##### RESULTS (connections) #####')
             print(
