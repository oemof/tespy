# -*- coding: utf-8

"""Module for fluid property wrappers.


This file is part of project TESPy (github.com/oemof/tespy). It's copyrighted
by the contributors recorded in the version control history of the file,
available from its original location
tespy/tools/fluid_properties/wrappers.py

SPDX-License-Identifier: MIT
"""

import CoolProp as CP

from tespy.tools.global_vars import ERR


class SerializableAbstractState(CP.AbstractState):

    def __init__(self, back_end, fluid_name):
        self.back_end = back_end
        self.fluid_name = fluid_name

    def __reduce__(self):
        return (self.__class__, (self.back_end, self.fluid_name))


class FluidPropertyWrapper:

    def __init__(self, fluid, back_end=None) -> None:
        """Base class for fluid property wrappers

        Parameters
        ----------
        fluid : str
            Name of the fluid.
        back_end : str, optional
            Name of the back end, by default None
        """
        self.back_end = back_end
        self.fluid = fluid
        if "[" in self.fluid:
            self.fluid, self._fractions = self.fluid.split("[")
            self._fractions = self._fractions.replace("]", "")
        else:
            self._fractions = None

    def _not_implemented(self) -> None:
        raise NotImplementedError(
            f"Method is not implemented for {self.__class__.__name__}."
        )

    def isentropic(self, p_1, h_1, p_2):
        self._not_implemented()

    def _is_below_T_critical(self, T):
        self._not_implemented()

    def _make_p_subcritical(self, p):
        self._not_implemented()

    def T_ph(self, p, h):
        self._not_implemented()

    def T_ps(self, p, s):
        self._not_implemented()

    def h_pT(self, p, T):
        self._not_implemented()

    def h_QT(self, Q, T):
        self._not_implemented()

    def s_QT(self, Q, T):
        self._not_implemented()

    def T_sat(self, p):
        self._not_implemented()

    def p_sat(self, T):
        self._not_implemented()

    def Q_ph(self, p, h):
        self._not_implemented()

    def d_ph(self, p, h):
        self._not_implemented()

    def d_pT(self, p, T):
        self._not_implemented()

    def d_QT(self, Q, T):
        self._not_implemented()

    def viscosity_ph(self, p, h):
        self._not_implemented()

    def viscosity_pT(self, p, T):
        self._not_implemented()

    def s_ph(self, p, h):
        self._not_implemented()

    def s_pT(self, p, T):
        self._not_implemented()


class CoolPropWrapper(FluidPropertyWrapper):

    def __init__(self, fluid, back_end=None) -> None:
        """Wrapper for CoolProp.CoolProp.AbstractState instance calls

        Parameters
        ----------
        fluid : str
            Name of the fluid
        back_end : str, optional
            CoolProp back end for the AbstractState object, by default "HEOS"
        """
        if back_end is None:
            back_end = "HEOS"

        super().__init__(fluid, back_end)
        self.AS = SerializableAbstractState(self.back_end, self.fluid)
        self._set_constants()

    def _set_constants(self):
        self._T_min = self.AS.trivial_keyed_output(CP.iT_min)
        self._T_max = self.AS.trivial_keyed_output(CP.iT_max)
        try:
            self._aliases = CP.CoolProp.get_aliases(self.fluid)
        except RuntimeError:
            self._aliases = [self.fluid]

        if self.back_end == "INCOMP":
            if self._fractions is not None:
                # how to find if a mixture is volumetric of mass based?
                try:
                    self.AS.set_volu_fractions([float(self._fractions)])
                except ValueError:
                    self.AS.set_mass_fractions([float(self._fractions)])
            self._p_min = 1e2
            self._p_max = 1e8
            self._p_crit = 1e8
            self._T_crit = None
            self._molar_mass = 1
            try:
                # how to know that we have a binary mixture?
                self._T_min = self.AS.trivial_keyed_output(CP.iT_freeze)
            except ValueError:
                pass
        else:
            self._p_min = self.AS.trivial_keyed_output(CP.iP_min)
            self._p_max = self.AS.trivial_keyed_output(CP.iP_max)
            self._p_crit = self.AS.trivial_keyed_output(CP.iP_critical)
            self._T_crit = self.AS.trivial_keyed_output(CP.iT_critical)
            self._molar_mass = self.AS.trivial_keyed_output(CP.imolar_mass)

    def _is_below_T_critical(self, T):
        return T < self._T_crit

    def _make_p_subcritical(self, p):
        if p > self._p_crit:
            p = self._p_crit * 0.99
        return p

    def get_T_max(self, p):
        if self.back_end == "INCOMP":
            return self.T_sat(p)
        else:
            return self._T_max

    def isentropic(self, p_1, h_1, p_2):
        return self.h_ps(p_2, self.s_ph(p_1, h_1))

    def T_ph(self, p, h):
        self.AS.update(CP.HmassP_INPUTS, h, p)
        return self.AS.T()

    def T_ps(self, p, s):
        self.AS.update(CP.PSmass_INPUTS, p, s)
        return self.AS.T()

    def h_pQ(self, p, Q):
        self.AS.update(CP.PQ_INPUTS, p, Q)
        return self.AS.hmass()

    def h_ps(self, p, s):
        self.AS.update(CP.PSmass_INPUTS, p, s)
        return self.AS.hmass()

<<<<<<< HEAD
    def h_pT(self, p, T):
        self.AS.update(CP.PT_INPUTS, p, T)
=======
    def _check_imposed_state(self,p,T,**kwargs):
        # correct INCOMP interpolation origin
        if self.back_end == "INCOMP":
            if T == (self._T_max + self._T_min) / 2:
                T += ERR
        if self.back_end == "INCOMP":
            self.AS.update(CP.QT_INPUTS, 0, T)
            if p > self.AS.p(): 
                try:
                    self.AS.update(CP.PT_INPUTS, p, T)
                except:
                    #print("allowing state to move up on the liquid saturation curve")
                    self.AS.update(CP.QT_INPUTS, 0, T)
            else:
                self.AS.update(CP.QT_INPUTS, 0, T)
        else:
            if (kwargs.get('force_state',False) == "l") and not (T > self.AS.T_critical()): 
                self.AS.update(CP.QT_INPUTS, 0, T)
                if p > self.AS.p(): 
                    try:
                        self.AS.update(CP.PT_INPUTS, p, T)
                    except:
                        #print("allowing state to move up on the liquid saturation curve")
                        self.AS.update(CP.QT_INPUTS, 0, T)
            elif kwargs.get('force_state',False) == "g" and not (T > self.AS.T_critical()): 
                self.AS.update(CP.QT_INPUTS, 1, T)
                if p < self.AS.p(): 
                    try:
                        self.AS.update(CP.PT_INPUTS, p, T)
                    except:
                        #print("allowing state to move further down on the gas curve")
                        self.AS.update(CP.QT_INPUTS, 1, T)
            else:
                self.AS.update(CP.PT_INPUTS, p, T)            

    def h_pT(self, p, T, **kwargs):
        self._check_imposed_state(p,T,**kwargs)
>>>>>>> dd0857ce
        return self.AS.hmass()

    def h_QT(self, Q, T):
        self.AS.update(CP.QT_INPUTS, Q, T)
        return self.AS.hmass()

    def s_QT(self, Q, T):
        self.AS.update(CP.QT_INPUTS, Q, T)
        return self.AS.smass()

    def T_sat(self, p):
        p = self._make_p_subcritical(p)
        self.AS.update(CP.PQ_INPUTS, p, 0)
        return self.AS.T()

    def p_sat(self, T):
        if T > self._T_crit:
            T = self._T_crit * 0.99

        self.AS.update(CP.QT_INPUTS, 0, T)
        return self.AS.p()

    def Q_ph(self, p, h):
        p = self._make_p_subcritical(p)
        self.AS.update(CP.HmassP_INPUTS, h, p)
        return self.AS.Q()

    def d_ph(self, p, h):
        self.AS.update(CP.HmassP_INPUTS, h, p)
        return self.AS.rhomass()

    def d_pT(self, p, T, **kwargs):
        self._check_imposed_state(p,T, **kwargs)
        return self.AS.rhomass()

    def d_QT(self, Q, T):
        self.AS.update(CP.QT_INPUTS, Q, T)
        return self.AS.rhomass()

    def viscosity_ph(self, p, h):
        self.AS.update(CP.HmassP_INPUTS, h, p)
        return self.AS.viscosity()

    def viscosity_pT(self, p, T, **kwargs):
        self._check_imposed_state(p,T, **kwargs)
        return self.AS.viscosity()

    def s_ph(self, p, h):
        self.AS.update(CP.HmassP_INPUTS, h, p)
        return self.AS.smass()

    def s_pT(self, p, T, **kwargs):
        self._check_imposed_state(p,T, **kwargs)
        return self.AS.smass()


class IAPWSWrapper(FluidPropertyWrapper):


    def __init__(self, fluid, back_end=None) -> None:
        """Wrapper for iapws library calls

        Parameters
        ----------
        fluid : str
            Name of the fluid
        back_end : str, optional
            CoolProp back end for the AbstractState object, by default "IF97"
        """
        # avoid unncessary loading time if not used
        try:
            import iapws
        except ModuleNotFoundError:
            msg = (
                "To use the iapws fluid properties you need to install "
                "iapws."
            )
            raise ModuleNotFoundError(msg)

        if back_end is None:
            back_end = "IF97"
        super().__init__(fluid, back_end)
        self._aliases = CP.CoolProp.get_aliases("H2O")

        if self.fluid not in self._aliases:
            msg = "The iapws wrapper only supports water as fluid."
            raise ValueError(msg)

        if self.back_end == "IF97":
            self.AS = iapws.IAPWS97
        elif self.back_end == "IF95":
            self.AS = iapws.IAPWS95
        else:
            msg = f"The specified back_end {self.back_end} is not available."
            raise NotImplementedError(msg)
        self._set_constants(iapws)

    def _set_constants(self, iapws):
        self._T_min = iapws._iapws.Tt
        self._T_max = 2000
        self._p_min = iapws._iapws.Pt * 1e6
        self._p_max = 100e6
        self._p_crit = iapws._iapws.Pc * 1e6
        self._T_crit = iapws._iapws.Tc
        self._molar_mass = iapws._iapws.M

    def _is_below_T_critical(self, T):
        return T < self._T_crit

    def _make_p_subcritical(self, p):
        if p > self._p_crit:
            p = self._p_crit * 0.99
        return p

    def isentropic(self, p_1, h_1, p_2):
        return self.h_ps(p_2, self.s_ph(p_1, h_1))

    def T_ph(self, p, h):
        return self.AS(h=h / 1e3, P=p / 1e6).T

    def T_ps(self, p, s):
        return self.AS(s=s / 1e3, P=p / 1e6).T

    def h_pQ(self, p, Q):
        return self.AS(P=p / 1e6, x=Q).h * 1e3

    def h_ps(self, p, s):
        return self.AS(P=p / 1e6, s=s / 1e3).h * 1e3

    def h_pT(self, p, T):
        return self.AS(P=p / 1e6, T=T).h * 1e3

    def h_QT(self, Q, T):
        return self.AS(T=T, x=Q).h * 1e3

    def s_QT(self, Q, T):
        return self.AS(T=T, x=Q).s * 1e3

    def T_sat(self, p):
        p = self._make_p_subcritical(p)
        return self.AS(P=p / 1e6, x=0).T

    def p_sat(self, T):
        if T > self._T_crit:
            T = self._T_crit * 0.99

        return self.AS(T=T / 1e6, x=0).P * 1e6

    def Q_ph(self, p, h):
        p = self._make_p_subcritical(p)
        return self.AS(h=h / 1e3, P=p / 1e6).x

    def d_ph(self, p, h):
        return self.AS(h=h / 1e3, P=p / 1e6).rho

    def d_pT(self, p, T):
        return self.AS(T=T, P=p / 1e6).rho

    def d_QT(self, Q, T):
        return self.AS(T=T, x=Q).rho

    def viscosity_ph(self, p, h):
        return self.AS(P=p / 1e6, h=h / 1e3).mu

    def viscosity_pT(self, p, T):
        return self.AS(T=T, P=p / 1e6).mu

    def s_ph(self, p, h):
        return self.AS(P=p / 1e6, h=h / 1e3).s * 1e3

    def s_pT(self, p, T):
        return self.AS(P=p / 1e6, T=T).s * 1e3


class PyromatWrapper(FluidPropertyWrapper):

    def __init__(self, fluid, back_end=None) -> None:
        """_summary_

        Parameters
        ----------
        fluid : str
            Name of the fluid
        back_end : str, optional
            CoolProp back end for the AbstractState object, by default None
        """
        # avoid unnecessary loading time if not used
        try:
            import pyromat as pm
            pm.config['unit_energy'] = "J"
            pm.config['unit_pressure'] = "Pa"
            pm.config['unit_molar'] = "mol"
        except ModuleNotFoundError:
            msg = (
                "To use the pyromat fluid properties you need to install "
                "pyromat."
            )
            raise ModuleNotFoundError(msg)

        super().__init__(fluid, back_end)
        self._create_AS(pm)
        self._set_constants()

    def _create_AS(self, pm):
        self.AS = pm.get(f"{self.back_end}.{self.fluid}")

    def _set_constants(self):
        self._p_min, self._p_max = 100, 1000e5
        self._T_min, self._T_max = self.AS.Tlim()
        self._molar_mass = self.AS.mw()

    def isentropic(self, p_1, h_1, p_2):
        return self.h_ps(p_2, self.s_ph(p_1, h_1))

    def T_ph(self, p, h):
        return self.AS.T(p=p, h=h)[0]

    def T_ps(self, p, s):
        return self.AS.T(p=p, s=s)[0]

    def h_pT(self, p, T):
        return self.AS.h(p=p, T=T)[0]

    def T_ph(self, p, h):
        return self.AS.T(p=p, h=h)[0]

    def T_ps(self, p, s):
        return self.AS.T(p=p, s=s)[0]

    def h_pT(self, p, T):
        return self.AS.h(p=p, T=T)[0]

    def h_ps(self, p, s):
        return self.AS.h(p=p, s=s)[0]

    def d_ph(self, p, h):
        return self.AS.d(p=p, h=h)[0]

    def d_pT(self, p, T):
        return self.AS.d(p=p, T=T)[0]

    def s_ph(self, p, h):
        return self.AS.s(p=p, h=h)[0]

    def s_pT(self, p, T):
        if self.back_end == "ig":
            self._not_implemented()
        return self.AS.s(p=p, T=T)[0]

    def h_QT(self, Q, T):
        if self.back_end == "ig":
            self._not_implemented()
        return self.AS.h(x=Q, T=T)[0]

    def s_QT(self, Q, T):
        if self.back_end == "ig":
            self._not_implemented()
        return self.AS.s(x=Q, T=T)[0]

    def T_boiling(self, p):
        if self.back_end == "ig":
            self._not_implemented()
        return self.AS.T(x=1, p=p)[0]

    def p_boiling(self, T):
        if self.back_end == "ig":
            self._not_implemented()
        return self.AS.p(x=1, T=T)[0]

    def Q_ph(self, p, h):
        if self.back_end == "ig":
            self._not_implemented()
        return self.AS.x(p=p, h=h)[0]

    def d_QT(self, Q, T):
        if self.back_end == "ig":
            self._not_implemented()
        return self.AS.d(x=Q, T=T)[0]<|MERGE_RESOLUTION|>--- conflicted
+++ resolved
@@ -190,10 +190,6 @@
         self.AS.update(CP.PSmass_INPUTS, p, s)
         return self.AS.hmass()
 
-<<<<<<< HEAD
-    def h_pT(self, p, T):
-        self.AS.update(CP.PT_INPUTS, p, T)
-=======
     def _check_imposed_state(self,p,T,**kwargs):
         # correct INCOMP interpolation origin
         if self.back_end == "INCOMP":
@@ -201,7 +197,7 @@
                 T += ERR
         if self.back_end == "INCOMP":
             self.AS.update(CP.QT_INPUTS, 0, T)
-            if p > self.AS.p(): 
+            if p > self.AS.p():
                 try:
                     self.AS.update(CP.PT_INPUTS, p, T)
                 except:
@@ -210,28 +206,27 @@
             else:
                 self.AS.update(CP.QT_INPUTS, 0, T)
         else:
-            if (kwargs.get('force_state',False) == "l") and not (T > self.AS.T_critical()): 
+            if (kwargs.get('force_state',False) == "l") and not (T > self.AS.T_critical()):
                 self.AS.update(CP.QT_INPUTS, 0, T)
-                if p > self.AS.p(): 
+                if p > self.AS.p():
                     try:
                         self.AS.update(CP.PT_INPUTS, p, T)
                     except:
                         #print("allowing state to move up on the liquid saturation curve")
                         self.AS.update(CP.QT_INPUTS, 0, T)
-            elif kwargs.get('force_state',False) == "g" and not (T > self.AS.T_critical()): 
+            elif kwargs.get('force_state',False) == "g" and not (T > self.AS.T_critical()):
                 self.AS.update(CP.QT_INPUTS, 1, T)
-                if p < self.AS.p(): 
+                if p < self.AS.p():
                     try:
                         self.AS.update(CP.PT_INPUTS, p, T)
                     except:
                         #print("allowing state to move further down on the gas curve")
                         self.AS.update(CP.QT_INPUTS, 1, T)
             else:
-                self.AS.update(CP.PT_INPUTS, p, T)            
+                self.AS.update(CP.PT_INPUTS, p, T)
 
     def h_pT(self, p, T, **kwargs):
         self._check_imposed_state(p,T,**kwargs)
->>>>>>> dd0857ce
         return self.AS.hmass()
 
     def h_QT(self, Q, T):
