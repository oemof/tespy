--- conflicted
+++ resolved
@@ -52,14 +52,20 @@
             self.source, 'out1', self.sink, 'in1', p=5, x=1, T=7, fluid={"H2": 1}
         )
         self.nw.add_conns(a)
-<<<<<<< HEAD
         with raises(TESPyNetworkError):
             self.nw.solve('design')
-=======
-        self.nw.solve('design')
-        msg = 'Test must result in a linear dependency of the jacobian matrix.'
-        assert self.nw.status == 3, msg
->>>>>>> 4884e4db
+
+    def test_Network_linear_dependency(self):
+        pump = Pump("pump")
+        a = Connection(self.source, "out1", pump, "in1")
+        b = Connection(pump, "out1", self.sink, "in1")
+        self.nw.add_conns(a, b)
+        a.set_attr(fluid={"water": 1}, p=1, T=25)
+        b.set_attr(p=2, T=27)
+        pump.set_attr(eta_s=0.9)
+
+        self.nw.solve("design")
+        assert self.nw.status == 3
 
     def test_Network_no_progress(self):
         """Test no convergence progress."""
@@ -71,17 +77,10 @@
         self.nw.add_conns(a, b)
         self.nw.solve('design')
         msg = (
-<<<<<<< HEAD
-            'This test must result in a calculation making no progress, as '
-            'the pipe\'s outlet enthalpy is below fluid property range.'
-        )
-        assert not self.nw.progress, msg
-=======
             'Test must result in a calculation making no progress, as the '
             'pipe\'s outlet enthalpy is below fluid property range.'
         )
         assert self.nw.status == 2, msg
->>>>>>> 4884e4db
 
     def test_Network_max_iter(self):
         """Test reaching maximum iteration count."""
@@ -92,15 +91,8 @@
         b = Connection(pi, 'out1', self.sink, 'in1')
         self.nw.add_conns(a, b)
         self.nw.solve('design', max_iter=2)
-<<<<<<< HEAD
-        msg = (
-            'This test must result in the itercount being equal to the max '
-            'iter statement.'
-        )
-=======
         assert self.nw.status == 2
         msg = 'Test must result in the itercount being equal to max_iter.'
->>>>>>> 4884e4db
         assert self.nw.max_iter == self.nw.iter + 1, msg
 
     def test_Network_delete_conns(self):
